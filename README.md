--- conflicted
+++ resolved
@@ -126,18 +126,11 @@
 export AWS_PROFILE=dev
 ```
 
-<<<<<<< HEAD
 4. For running compilation in containers, first run:
 ```bash
 ./agent/prepare_containers.sh
 ```
 DockerSandboxTest python notebook contains sample usage.
-=======
-4. Install tsp TypeSpec compiler:
-```bash
-npm install -g @typespec/compiler
-```
->>>>>>> 43575af3
 
 ## Notebook Usage
 
