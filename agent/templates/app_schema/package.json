{
  "dependencies": {
    "@anthropic-ai/bedrock-sdk": "^0.12.0",
    "@fastify/cors": "11.0.0",
    "@t3-oss/env-core": "0.12.0",
    "dotenv": "^16.4.7",
    "drizzle-orm": "^0.38.3",
    "fastify": "^5.2.1",
<<<<<<< HEAD
=======
    "fastify-type-provider-zod": "4.0.2",
    "get-port": "7.1.0",
>>>>>>> 6e340938
    "json-schema": "^0.4.0",
    "nunjucks": "^3.2.4",
    "pg": "^8.13.1",
    "telegraf": "^4.16.3",
    "typescript": "^5.7.3",
    "zod": "3.24.2",
    "zod-to-json-schema": "^3.24.1"
  },
  "devDependencies": {
    "@types/bun": "^1.2.1",
    "@types/json-schema": "^7.0.15",
    "@types/pg": "^8.11.10",
    "bun": "1.2.2",
    "drizzle-kit": "^0.30.1",
    "gherkin-lint": "^4.2.4",
<<<<<<< HEAD
=======
    "prettier": "3.5.2",
>>>>>>> 6e340938
    "tsx": "^4.19.2"
  },
  "scripts": {
    "build": "tsc",
    "start": "bun run src/helpers/reset.ts && bun run db:push && bun src/main.ts",
    "db:push": "drizzle-kit push --force",
    "format": "prettier --write ."
  }
}<|MERGE_RESOLUTION|>--- conflicted
+++ resolved
@@ -6,11 +6,8 @@
     "dotenv": "^16.4.7",
     "drizzle-orm": "^0.38.3",
     "fastify": "^5.2.1",
-<<<<<<< HEAD
-=======
     "fastify-type-provider-zod": "4.0.2",
     "get-port": "7.1.0",
->>>>>>> 6e340938
     "json-schema": "^0.4.0",
     "nunjucks": "^3.2.4",
     "pg": "^8.13.1",
@@ -26,10 +23,7 @@
     "bun": "1.2.2",
     "drizzle-kit": "^0.30.1",
     "gherkin-lint": "^4.2.4",
-<<<<<<< HEAD
-=======
     "prettier": "3.5.2",
->>>>>>> 6e340938
     "tsx": "^4.19.2"
   },
   "scripts": {
