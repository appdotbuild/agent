--- conflicted
+++ resolved
@@ -50,8 +50,7 @@
   
 export type RunAgentParams = z.infer<typeof runAgentParamsSchema>;
 
-<<<<<<< HEAD
-export const handle_run_agent = async (options: RunAgentParams): Promise<RunAgentResponse> => {
+export const run_agent = async (options: RunAgentParams): Promise<RunAgentResponse> => {
     try {
         const result = await runAgentTask(options.query);
         return {
@@ -65,14 +64,6 @@
             result: `Error: Failed to run Pica agent. ${error instanceof Error ? error.message : 'Unknown error'}`,
         };
     }
-=======
-export const run_agent = async (options: RunAgentParams): Promise<RunAgentResponse> => {
-    const result = await runAgentTask(options.query);
-    return {
-        query: options.query,
-        result: result,
-    };
->>>>>>> 26030fe4
 };
 
 export const can_handle = (): boolean => {
