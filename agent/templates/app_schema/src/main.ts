--- conflicted
+++ resolved
@@ -1,213 +1,17 @@
-<<<<<<< HEAD
-import { z } from 'zod';
-import { type JSONSchema7 } from "json-schema";
-import { zodToJsonSchema } from "zod-to-json-schema";
-import { getHistory, putMessageBatch } from "./common/crud";
-import { client, type MessageParam, type ToolUseBlock, type ToolResultBlock } from "./common/llm";
-import 'dotenv/config';
-import Fastify from 'fastify';
-const { Context, Telegraf } = require('telegraf');
-const { message } = require('telegraf/filters');
-import { handlers } from './tools';
-
-const makeSchema = (schema: z.ZodObject<any>) => {
-    const jsonSchema = zodToJsonSchema(schema, { target: 'jsonSchema7', $refStrategy: 'root' }) as JSONSchema7;
-    return {
-        properties: jsonSchema.properties,
-        required: jsonSchema.required,
-        definitions: jsonSchema.definitions,
-    }
-}
-
-const handler_tools = handlers.map(tool => ({
-    ...tool,
-    toolInput: makeSchema(tool.inputSchema),
-}));
-
-
-async function callClaude(prompt: string | MessageParam[]) {
-    const messages: MessageParam[] = Array.isArray(prompt) ? prompt : [{ role: "user", content: prompt }];
-    return await client.messages.create({
-        model: 'anthropic.claude-3-5-sonnet-20241022-v2:0',
-        max_tokens: 2048,
-        messages: messages,
-        tools: handler_tools.map(tool => ({
-            name: tool.name,
-            description: tool.description,
-            input_schema: {
-                type: "object",
-                properties: tool.toolInput.properties,
-                required: tool.toolInput.required,
-                definitions: tool.toolInput.definitions,
-            }
-        }))
-    });
-}
-
-async function callTool(toolBlock: ToolUseBlock) {
-    const { name, id, input } = toolBlock;
-    const tool = handler_tools.find((tool) => tool.name === name);
-    if (tool) {
-        try {
-            const content = await tool.handler(tool.inputSchema.parse(input));
-            return {
-                type: "tool_result",
-                tool_use_id: id,
-                content: JSON.stringify(content),
-            } as ToolResultBlock;
-        } catch (error) {
-            return {
-                type: "tool_result",
-                tool_use_id: id,
-                content: `${error}`,
-                is_error: true,
-            } as ToolResultBlock;
-        }
-    } else {
-        return {
-            type: "tool_result",
-            tool_use_id: id,
-            content: `Tool ${name} does not exist`,
-        } as ToolResultBlock;
-    }
-}
-
-async function handle_chat(user_id: string, message: string) {
-    const THREAD_LIMIT = 10;
-    const WINDOW_SIZE = 100;
-    const LOG_RESPONSE = process.env['LOG_RESPONSE'] ?? false;
-
-    const messages = await getHistory(user_id, WINDOW_SIZE);
-    let thread: MessageParam[] = [{ role: "user", content: message }];
-    while (thread.length < THREAD_LIMIT) {
-        const response = await callClaude([...messages, ...thread]);
-
-        if (!response.content.length) {
-            break;
-        }
-
-        thread.push({ role: response.role, content: response.content });
-
-        const toolUseBlocks = response.content.filter<ToolUseBlock>(
-            (content) => content.type === "tool_use",
-        );
-        const allToolResultPromises = toolUseBlocks.map(async (toolBlock) => {
-            return await callTool(toolBlock);
-        });
-        const allToolResults = await Promise.all(allToolResultPromises);
-
-        if (allToolResults.length) {
-            thread.push({ role: "user", content: allToolResults });
-            continue;
-        }
-
-        break;
-    }
-
-    await putMessageBatch(thread.map(message => ({ user_id: user_id, ...message })));
-
-    let toolCalls: ToolUseBlock[] = [];
-    let toolResults: ToolResultBlock[] = [];
-    let textContent: string[] = [];
-
-    thread.forEach(({ role, content }) => {
-        if (role === "assistant" && typeof content === "string") {
-            textContent.push(content);
-        } else if (Array.isArray(content)) {
-            content.forEach((block) => {
-                if (block.type === "tool_use") {
-                    toolCalls.push(block);
-                } else if (block.type === "tool_result") {
-                    toolResults.push(block);
-                } else if (block.type === "text" && role === "assistant") {
-                    textContent.push(block.text);
-                }
-            })
-        }
-    });
-
-    const toolLines = toolResults.map((toolResult) => {
-        const toolCall = toolCalls.find((toolCall) => toolCall.id === toolResult.tool_use_id);
-        return `Handler '${toolCall!.name}' responded with: "${toolResult.content}"`;
-    });
-
-    let userReply = textContent.join("\n");
-    if (LOG_RESPONSE && toolLines.length) {
-        userReply += "\n" + toolLines.join("\n");
-    }
-    return userReply || 'No response';
-}
-
-function run_telegram() {
-    const bot = new Telegraf(process.env['TELEGRAM_BOT_TOKEN']);
-    bot.on(message('text'), async (ctx: typeof Context) => {
-        const userReply = await handle_chat(ctx.from!.id.toString(), ctx.message.text);
-        await ctx.reply(userReply);
-    });
-    bot.launch();
-    process.once('SIGINT', () => bot.stop('SIGINT'));
-    process.once('SIGTERM', () => bot.stop('SIGTERM'));
-}
-
-function run_server() {
-    const port = parseInt(process.env['PORT']! || '3000', 10);
-    const reqTypeSchema = z.object({
-        user_id: z.string(),
-        message: z.string(),
-    });
-
-    const app = Fastify({
-        logger: true
-    });
-    app.post('/chat', async (req, res) => {
-        const data = reqTypeSchema.parse(req.body);
-        const userReply = await handle_chat(data.user_id, data.message);
-        return { reply: userReply };
-    });
-
-    for (const handler of handlers) {
-        app.post(`/handler/${handler.name}`, async (req, res) => {
-            const data = handler.inputSchema.parse(req.body);
-            const result = await handler.handler(data);
-            return { response: result };
-        });
-    }
-
-    app.listen({ port, host: '0.0.0.0' }, function (err, address) {
-        if (err) {
-            app.log.error(err)
-            process.exit(1)
-        }
-    })
-}
-
-switch (process.env['RUN_MODE'] ?? 'telegram') {
-    case 'server':
-        run_server();
-        break;
-    case 'telegram':
-        run_telegram();
-        break;
-    default:
-        throw new Error('Invalid RUN_MODE');
-}
-=======
 import { env } from './env';
 import { launchHttpServer } from './http-server';
 import { launchTelegram } from './telegram';
 
 function start() {
-  switch (env.RUN_MODE) {
-    case 'http-server':
-      launchHttpServer();
-      break;
-    case 'telegram':
-      launchTelegram();
-      break;
-    default:
-      throw new Error('Invalid RUN_MODE');
-  }
-}
+ switch (env.RUN_MODE) {
+   case 'http-server':
 
-start();
->>>>>>> 6e340938
+
+     launchHttpServer();
+     break;
+   case 'telegram':
+     launchTelegram();
+     break;
+   default:
+     throw new Error('Invalid RUN_MODE');
+ }