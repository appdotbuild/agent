from typing import List, Dict, Any, Optional, Tuple, Protocol, runtime_checkable
import logging
import coloredlogs
import sys
import anyio
from fire import Fire
import uuid

from llm.utils import get_llm_client, AsyncLLM
from llm.common import Message, ToolUse, ToolResult as CommonToolResult
from llm.common import ToolUseResult, TextRaw, Tool
from trpc_agent.application import FSMApplication, FSMEvent, FSMState
from common import get_logger

# Configure logging to use stderr instead of stdout
coloredlogs.install(level="INFO", stream=sys.stderr)
logger = get_logger(__name__)

@runtime_checkable
class FSMInterface(Protocol):
    """Protocol defining the interface for FSM applications that can be controlled by FSMToolProcessor"""

    @classmethod
    async def from_prompt(cls, user_input: str): ...
    async def start(self, client_callback=None): ...
    async def send_event(self, event, data=None, client_callback=None): ...
    def get_state(self): ...
    def get_context(self): ...
    def is_review_state(self) -> bool: ...
    def is_complete(self) -> bool: ...
    def is_error(self) -> bool: ...


class FSMToolProcessor:
    """
    Thin adapter that exposes FSM functionality as tools for AI agents.

    This class only contains the tool interface definitions and minimal
    logic to convert between tool calls and FSM operations. It works with
    any FSM application that implements the FSMInterface protocol.
    """

    def __init__(self, fsm_app: FSMInterface | None = None):
        """
        Initialize the FSM Tool Processor

        Args:
            fsm_app: FSM application instance to use, or None if it will be created later
        """
        self.fsm_app = fsm_app

        # Define tool definitions for the AI agent using the common Tool structure
        self.tool_definitions: list[Tool] = [
            {
                "name": "start_fsm",
                "description": "Start a new interactive FSM session for application generation",
                "input_schema": {
                    "type": "object",
                    "properties": {
                        "app_description": {
                            "type": "string",
                            "description": "Description for the application to generate"
                        }
                    },
                    "required": ["app_description"]
                }
            },
            {
                "name": "confirm_state",
                "description": "Accept the current FSM state output and advance to the next state",
                "input_schema": {
                    "type": "object",
                    "properties": {},
                    "required": []
                }
            },
            {
                "name": "provide_feedback",
                "description": "Submit feedback for the current FSM state and trigger revision",
                "input_schema": {
                    "type": "object",
                    "properties": {
                        "feedback": {
                            "type": "string",
                            "description": "Feedback to provide for the current output"
                        },
                        "component_name": {
                            "type": "string",
                            "description": "Optional component name for handler-specific feedback"
                        }
                    },
                    "required": ["feedback", "component_name"]
                }
            },
            {
                "name": "complete_fsm",
                "description": "Finalize and return all generated artifacts from the FSM",
                "input_schema": {
                    "type": "object",
                    "properties": {},
                    "required": []
                }
            }
        ]

        # Map tool names to their implementation methods
        self.tool_mapping = {
            "start_fsm": self.tool_start_fsm,
            "confirm_state": self.tool_confirm_state,
            "provide_feedback": self.tool_provide_feedback,
            "complete_fsm": self.tool_complete_fsm
        }

    async def tool_start_fsm(self, app_description: str) -> CommonToolResult:
        """Tool implementation for starting a new FSM session"""
        try:
            logger.info(f"[FSMTools] Starting new FSM session with description: {app_description}")

            # Check if there's an active session first
            if self.fsm_app:
                logger.warning("[FSMTools] There's an active FSM session already. Completing it before starting a new one.")
                return CommonToolResult(content="An active FSM session already exists. Please explain why do you even need to create a new one instead of using existing one", is_error=True)

            # Create a new FSM application
            self.fsm_app = await FSMApplication.from_prompt(user_prompt=app_description)

            # Start the FSM
            current_state = await self.fsm_app.start(client_callback=None)

            # Check for errors
            if current_state == FSMState.FAILURE:
                context = self.fsm_app.get_context()
                error_msg = context.error or "Unknown error"
                return CommonToolResult(content=f"FSM initialization failed: {error_msg}", is_error=True)

            # Prepare the result
            result = {
                "current_state": current_state,
                "output": self._get_state_output(),
                "available_actions": self._get_available_actions()
            }

            logger.info(f"[FSMTools] Started FSM session")
            return CommonToolResult(content=str(result))

        except Exception as e:
            logger.exception(f"[FSMTools] Error starting FSM: {str(e)}")
            return CommonToolResult(content=f"Failed to start FSM: {str(e)}", is_error=True)

    def _get_revision_event_type(self, state) -> Optional[str]:
        """Map review state to corresponding revision event type"""
        logger.debug(f"Getting revision event type for state: {state}")
        event_map = {
            FSMState.REVIEW_DRAFT: "FEEDBACK_DRAFT",
            FSMState.REVIEW_HANDLERS: "FEEDBACK_HANDLERS",
            FSMState.REVIEW_INDEX: "FEEDBACK_INDEX",
            FSMState.REVIEW_FRONTEND: "FEEDBACK_FRONTEND"
        }
        result = event_map.get(state)
        if result:
            logger.debug(f"Found revision event type: {result}")
        else:
            logger.debug(f"No revision event type found for state: {state}")
        return result

    def _get_available_actions(self) -> Dict[str, str]:
        """Get available actions for current state"""
        if not self.fsm_app:
            return {}

        current_state = self.fsm_app.get_state()
        logger.debug(f"Getting available actions for state: {current_state}")

        actions = {}
        match current_state:
            case FSMState.REVIEW_DRAFT | FSMState.REVIEW_HANDLERS | FSMState.REVIEW_INDEX | FSMState.REVIEW_FRONTEND:
                actions = {
                    "confirm": "Accept current output and continue",
                    "revise": "Provide feedback and revise"
                }
                logger.debug(f"Review state detected: {current_state}, offering confirm/revise actions")
            case FSMState.COMPLETE:
                actions = {"complete": "Finalize and get all artifacts"}
                logger.debug("FSM is in COMPLETE state, offering complete action")
            case FSMState.FAILURE:
                actions = {"get_error": "Get error details"}
                logger.debug("FSM is in FAILURE state, offering get_error action")
            case _:
                actions = {"wait": "Wait for processing to complete"}
                logger.debug(f"FSM is in processing state: {current_state}, offering wait action")

        return actions

    def _get_state_output(self) -> Dict[str, Any]:
        """Extract relevant output for the current state"""
        if not self.fsm_app:
            return {"status": "error", "message": "No active FSM session"}

        current_state = self.fsm_app.get_state()
        logger.debug(f"Getting output for state: {current_state}")

        context = self.fsm_app.get_context()

        try:
            match current_state:
                case FSMState.REVIEW_DRAFT:
                    return {
                        "draft": context.draft
                    }
                case FSMState.REVIEW_HANDLERS:
                    if context.server_files:
                        handler_files = {}
                        for filename, content in context.server_files.items():
                            if '/handlers/' in filename:
                                handler_files[filename] = content
                        return {"handlers": handler_files}
                    return {"status": "handlers_not_found"}
                case FSMState.REVIEW_INDEX:
                    if context.server_files:
                        index_files = {}
                        for filename, content in context.server_files.items():
                            if 'index.ts' in filename:
                                index_files[filename] = content
                        return {"index": index_files}
                    return {"status": "index_not_found"}
                case FSMState.REVIEW_FRONTEND:
                    return {"frontend": context.frontend_files}
                case FSMState.COMPLETE:
                    return {
                        "server_files": context.server_files,
                        "frontend_files": context.frontend_files
                    }
                case FSMState.FAILURE:
                    error_msg = context.error or "Unknown error"
                    logger.error(f"FSM failed with error: {error_msg}")
                    return {"error": error_msg}
                case _:
                    logger.debug(f"State {current_state} is a processing state, returning processing status")
                    return {"status": "processing"}
        except Exception as e:
            logger.exception(f"Error getting state output: {str(e)}")
            return {"status": "error", "message": f"Error retrieving state output: {str(e)}"}

        return {"status": "processing"}

    async def tool_confirm_state(self) -> CommonToolResult:
        """Tool implementation for confirming the current state"""
        try:
            if not self.fsm_app:
                logger.error("[FSMTools] No active FSM session")
                return CommonToolResult(content="No active FSM session", is_error=True)

            # Store previous state for comparison
            previous_state = self.fsm_app.get_state()
            logger.info(f"[FSMTools] Current state before confirmation: {previous_state}")

            # Send confirm event
            logger.info("[FSMTools] Confirming current state")
            await self.fsm_app.send_event(FSMEvent("CONFIRM"))
            current_state = self.fsm_app.get_state()

            # Check for errors
            if current_state == FSMState.FAILURE:
                context = self.fsm_app.get_context()
                error_msg = context.error or "Unknown error"
                return CommonToolResult(content=f"FSM confirmation failed: {error_msg}", is_error=True)

            # Prepare result
            result = {
                "current_state": current_state,
                "output": self._get_state_output(),
                "available_actions": self._get_available_actions()
            }

            logger.info(f"[FSMTools] FSM advanced to state {current_state}")
            return CommonToolResult(content=str(result))

        except Exception as e:
            logger.exception(f"[FSMTools] Error confirming state: {str(e)}")
            return CommonToolResult(content=f"Failed to confirm state: {str(e)}", is_error=True)

    async def tool_provide_feedback(self, feedback: str, component_name: str | None = None) -> CommonToolResult:
        """Tool implementation for providing feedback"""
        try:
            if not self.fsm_app:
                logger.error("[FSMTools] No active FSM session")
                return CommonToolResult(content="No active FSM session", is_error=True)

            # Determine current state and feedback event type
            current_state = self.fsm_app.get_state()
            event_type = self._get_revision_event_type(current_state)
            logger.info(f"[FSMTools] Current state: {current_state}, Revision event type: {event_type}")

            if not event_type:
                logger.error(f"[FSMTools] Cannot provide feedback for state {current_state}")
                return CommonToolResult(content=f"Cannot provide feedback for state {current_state}", is_error=True)

            # Handle feedback
            logger.info(f"[FSMTools] Providing feedback")
            await self.fsm_app.send_event(FSMEvent(event_type), data=feedback)
            new_state = self.fsm_app.get_state()

            # Check for errors
            if new_state == FSMState.FAILURE:
                context = self.fsm_app.get_context()
                error_msg = context.error or "Unknown error"
                return CommonToolResult(content=f"Error while processing feedback: {error_msg}", is_error=True)

            # Prepare result
            result = {
                "current_state": new_state,
                "output": self._get_state_output(),
                "available_actions": self._get_available_actions()
            }

            logger.info(f"[FSMTools] FSM updated with feedback, now in state {new_state}")
            return CommonToolResult(content=str(result))

        except Exception as e:
            logger.exception(f"[FSMTools] Error providing feedback: {str(e)}")
            return CommonToolResult(content=f"Failed to provide feedback: {str(e)}", is_error=True)

    async def tool_complete_fsm(self) -> CommonToolResult:
        """Tool implementation for completing the FSM and getting all artifacts"""
        try:
            if not self.fsm_app:
                logger.error("[FSMTools] No active FSM session")
                return CommonToolResult(content="No active FSM session", is_error=True)

            logger.info("[FSMTools] Completing FSM session")

            # Handle case when we're still in a review state
            current_state = self.fsm_app.get_state()
            if self.fsm_app.is_review_state():
                # Send a confirm event to move to the next state
                await self.fsm_app.send_event(FSMEvent("CONFIRM"))
                current_state = self.fsm_app.get_state()

            # Get context for outputs
            context = self.fsm_app.get_context()

            # Check for errors
            if current_state == FSMState.FAILURE:
                error_msg = context.error or "Unknown error"
                logger.error(f"[FSMTools] FSM failed with error: {error_msg}")
                return CommonToolResult(content=f"FSM failed: {error_msg}", is_error=True)

            # Check for empty outputs with completed state
            if current_state == FSMState.COMPLETE and not context.server_files and not context.frontend_files:
                error_msg = "FSM completed but didn't generate any artifacts"
                logger.error(f"[FSMTools] {error_msg}")
                return CommonToolResult(content=error_msg, is_error=True)

            # Prepare result based on state
            result = {}
            if current_state == FSMState.COMPLETE:
                # Include all artifacts
                result = {
                    "status": "complete",
                    "final_outputs": {
                        "server_files": context.server_files or {},
                        "frontend_files": context.frontend_files or {}
                    }
                }
            else:
                # Handle error or other states
                result = {
                    "status": "failed",
                    "error": context.error or f"Unexpected state: {current_state}"
                }

            logger.info(f"[FSMTools] FSM completed with status: {result['status']}")
            return CommonToolResult(content=str(result))

        except Exception as e:
            logger.exception(f"[FSMTools] Error completing FSM: {str(e)}")
            return CommonToolResult(content=f"Failed to complete FSM: {str(e)}", is_error=True)

    @property
    def system_prompt(self) -> str:
        return f"""You are a software engineering expert who can generate application code using a code generation framework. This framework uses a Finite State Machine (FSM) to guide the generation process.

Your task is to control the FSM through the following stages of code generation:
{FSMApplication.base_execution_plan}

To successfully complete this task, follow these steps:

1. Start a new FSM session using the start_fsm tool.
2. For each component generated by the FSM:
a. Carefully review the output.
b. Decide whether to confirm the output or provide feedback for improvement.
c. Use the appropriate tool (confirm_state or provide_feedback) based on your decision.
3. Repeat step 2 until all components have been generated and confirmed.
4. Use the complete_fsm tool to finalize the process and retrieve all artifacts.

During your review process, consider the following questions:
- Does the code correctly implement the application requirements?
- Are there any errors or inconsistencies?
- Could anything be improved or clarified?
- Does it match other requirements mentioned in the dialogue?

When providing feedback, be specific and actionable. If you're unsure about any aspect, ask for clarification before proceeding.

Do not consider the work complete until all components have been generated and the complete_fsm tool has been called."""

async def run_with_claude(processor: FSMToolProcessor, client: AsyncLLM,
<<<<<<< HEAD
                   messages: List[Message]) -> Tuple[List[Message] | None, bool, CommonToolResult | None]:
=======
                   messages: List[Message]) -> Tuple[List[Message], bool, CommonToolResult | None]:
>>>>>>> 0d798b3e
    """
    Send messages to Claude with FSM tool definitions and process tool use responses.

    Args:
        processor: FSMToolProcessor instance with tool implementation
        client: LLM client instance
        messages: List of messages to send to Claude

    """
    response = await client.completion(
        messages=messages,
        max_tokens=1024 * 16,
        tools=processor.tool_definitions,
        system_prompt=processor.system_prompt,
    )

    # Record if any tool was used (requiring further processing)
    is_complete = False
    final_tool_result = None
    tool_results = []

    # Process all content blocks in the response
    for message in response.content:
        match message:
            case TextRaw():
                logger.info(f"[Claude Response] Message: {message.text}")
            case ToolUse():
                tool_use_obj = message
                tool_params = message.input
                logger.info(f"[Claude Response] Tool use: {message.name}, params: {tool_params}")
                tool_method = processor.tool_mapping.get(message.name)

                if tool_method:
                    # Call the async method and await the result
                    result: CommonToolResult = await tool_method(**tool_params)
                    logger.info(f"[Claude Response] Tool result: {result.content}")


                    # Special cases for determining if the interaction is complete
                    if message.name == "complete_fsm" and not result.is_error:
                        is_complete = True
                        final_tool_result = result

                    # Add result to the tool results list
                    tool_results.append({
                        "tool": message.name,
                        "result": result
                    })
                else:
                    raise ValueError(f"Unexpected tool name: {message.name}")
            case _:
                raise ValueError(f"Unexpected message type: {message.type}")

<<<<<<< HEAD
    # Create a single new message with all tool results

    new_messages = []
    if tool_results:
        # Convert the results to ToolUseResult objects
        for result_item in tool_results:
            tool_name = result_item["tool"]
            result = result_item["result"]

            # Create a ToolUse object
            tool_use = ToolUse(name=tool_name, input={}, id=uuid.uuid4().hex)

            # Create a ToolUseResult object
            tool_use_result = ToolUseResult.from_tool_use(
                tool_use=tool_use,
                content=result.content,
                is_error=result.is_error
            )
            new_messages.append(Message(
                role="assistant",
                content=[tool_use]
            ))
            new_messages.append(Message(
                role="user",
                content=[
                    tool_use_result,
                    TextRaw("Please continue based on these results, addressing any failures or errors if they exist.")
                ]
            ))

        return new_messages, is_complete, final_tool_result
    else:
        # No tools were used
        return None, is_complete, final_tool_result

=======
    # Create new messages based on response
    new_messages = []

    # Handle tool results if any
    for result_item in tool_results:
        tool_name = result_item["tool"]
        result = result_item["result"]

        # Create a ToolUse object
        tool_use = ToolUse(name=tool_name, input={}, id=uuid.uuid4().hex)

        # Create a ToolUseResult object
        tool_use_result = ToolUseResult.from_tool_use(
            tool_use=tool_use,
            content=result.content,
            is_error=result.is_error
        )
        new_messages.append(Message(
            role="assistant",
            content=[tool_use]
        ))
        new_messages.append(Message(
            role="user",
            content=[
                tool_use_result,
                TextRaw("Please continue based on these results, addressing any failures or errors if they exist.")
            ]
        ))

    if not tool_results:
        text_responses = [msg for msg in response.content if isinstance(msg, TextRaw)]
        if text_responses:
            new_messages = [Message(
                role="assistant",
                content=text_responses
            )]

    return new_messages, is_complete, final_tool_result

>>>>>>> 0d798b3e
async def main(initial_prompt: str = "A simple greeting app that says hello in five languages"):
    """
    Main entry point for the FSM tools module.
    Initializes an FSM tool processor and interacts with Claude.
    """
    logger.info("[Main] Initializing FSM tools...")
    client = get_llm_client()

    # Create processor without FSM instance - it will be created in start_fsm tool
    processor = FSMToolProcessor()
    logger.info("[Main] FSM tools initialized successfully")

    # Create the initial prompt for the AI agent
    logger.info("[Main] Sending request to Claude...")
    current_messages = [
        Message(role="user", content=[TextRaw(initial_prompt)]),
    ]
    is_complete = False
    final_tool_result = None

    # Main interaction loop
    while not is_complete:
        new_messages, is_complete, final_tool_result = await run_with_claude(
            processor,
            client,
            current_messages
        )

        logger.info(f"[Main] New messages: {new_messages}")
        if new_messages:
            current_messages += new_messages

        logger.info(f"[Main] Iteration completed: {len(current_messages) - 1}")

    if final_tool_result and not final_tool_result.is_error:
        # Parse the content to extract the structured data
        logger.info(f"[Main] FSM completed with result: {final_tool_result.content}")

    logger.info("[Main] FSM interaction completed successfully")

def run_main(initial_prompt: str = "A simple greeting app that says hello in five languages"):
    anyio.run(main, initial_prompt)

if __name__ == "__main__":
    Fire(run_main)<|MERGE_RESOLUTION|>--- conflicted
+++ resolved
@@ -404,11 +404,7 @@
 Do not consider the work complete until all components have been generated and the complete_fsm tool has been called."""
 
 async def run_with_claude(processor: FSMToolProcessor, client: AsyncLLM,
-<<<<<<< HEAD
-                   messages: List[Message]) -> Tuple[List[Message] | None, bool, CommonToolResult | None]:
-=======
                    messages: List[Message]) -> Tuple[List[Message], bool, CommonToolResult | None]:
->>>>>>> 0d798b3e
     """
     Send messages to Claude with FSM tool definitions and process tool use responses.
 
@@ -462,43 +458,6 @@
             case _:
                 raise ValueError(f"Unexpected message type: {message.type}")
 
-<<<<<<< HEAD
-    # Create a single new message with all tool results
-
-    new_messages = []
-    if tool_results:
-        # Convert the results to ToolUseResult objects
-        for result_item in tool_results:
-            tool_name = result_item["tool"]
-            result = result_item["result"]
-
-            # Create a ToolUse object
-            tool_use = ToolUse(name=tool_name, input={}, id=uuid.uuid4().hex)
-
-            # Create a ToolUseResult object
-            tool_use_result = ToolUseResult.from_tool_use(
-                tool_use=tool_use,
-                content=result.content,
-                is_error=result.is_error
-            )
-            new_messages.append(Message(
-                role="assistant",
-                content=[tool_use]
-            ))
-            new_messages.append(Message(
-                role="user",
-                content=[
-                    tool_use_result,
-                    TextRaw("Please continue based on these results, addressing any failures or errors if they exist.")
-                ]
-            ))
-
-        return new_messages, is_complete, final_tool_result
-    else:
-        # No tools were used
-        return None, is_complete, final_tool_result
-
-=======
     # Create new messages based on response
     new_messages = []
 
@@ -538,7 +497,6 @@
 
     return new_messages, is_complete, final_tool_result
 
->>>>>>> 0d798b3e
 async def main(initial_prompt: str = "A simple greeting app that says hello in five languages"):
     """
     Main entry point for the FSM tools module.
