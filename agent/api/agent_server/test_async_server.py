import json
import uuid
import pytest
from httpx import AsyncClient, ASGITransport
import os
import traceback
from typing import List, Dict, Any, Tuple, Optional

from api.agent_server.async_server import app, CONFIG
from api.agent_server.models import AgentSseEvent, AgentRequest, UserMessage, AgentStatus, MessageKind

if os.getenv("BUILDER_TOKEN") is None:
    os.environ["BUILDER_TOKEN"] = "dummy_token"

pytestmark = pytest.mark.anyio

@pytest.fixture
def anyio_backend():
    return 'asyncio'

@pytest.fixture(params=["empty_diff", "trpc_agent"])
def agent_type(request, monkeypatch):
    agent_value = request.param
    monkeypatch.setenv("CODEGEN_AGENT", agent_value)
    yield agent_value


@pytest.fixture
def empty_token(monkeypatch):
    monkeypatch.delenv("BUILDER_TOKEN")
    yield


class AgentApiClient:
    """Reusable client for interacting with the Agent API server"""

    def __init__(self, app_instance=None, base_url=None):
        """Initialize the client with an optional app instance or base URL

        Args:
            app_instance: FastAPI app instance for direct ASGI transport
            base_url: External base URL to test against (e.g., "http://18.237.53.81")
        """
        self.app = app_instance or app
        self.base_url = base_url
        self.transport = ASGITransport(app=self.app) if base_url is None else None
        self.client = None

    async def __aenter__(self):
        if self.base_url:
            self.client = AsyncClient(base_url=self.base_url)
        else:
            self.client = AsyncClient(transport=self.transport)
        return self

    async def __aexit__(self, exc_type, exc_val, exc_tb):
        if self.client:
            await self.client.aclose()

    async def send_message(self,
                          message: str,
                          application_id: Optional[str] = None,
                          trace_id: Optional[str] = None,
                          agent_state: Optional[Dict[str, Any]] = None,
                          settings: Optional[Dict[str, Any]] = None,
                          auth_token: Optional[str] = CONFIG.builder_token) -> Tuple[List[AgentSseEvent], AgentRequest]:

        """Send a message to the agent and return the parsed SSE events"""
        request = self.create_request(message, application_id, trace_id, agent_state, settings)

        # Use the base_url if provided, otherwise use the EXTERNAL_SERVER_URL env var or fallback to test URL
        url = "/message" if self.base_url else os.getenv("EXTERNAL_SERVER_URL", "http://test") + "/message"
        headers={"Accept": "text/event-stream"}
        if auth_token:
            headers["Authorization"] = f"Bearer {auth_token}"

        response = await self.client.post(
            url,
            json=request.model_dump(by_alias=True),
            headers=headers,
            timeout=None
        )

        if response.status_code != 200:
            raise ValueError(f"Request failed with status code {response.status_code}")

        events = await self.parse_sse_events(response)
        return events, request

    async def continue_conversation(self,
                                  previous_events: List[AgentSseEvent],
                                  previous_request: AgentRequest,
                                  message: str,
                                  settings: Optional[Dict[str, Any]] = None) -> Tuple[List[AgentSseEvent], AgentRequest]:
        """Continue a conversation using the agent state from previous events"""
        agent_state = None

        # Extract agent state from the last event
        for event in reversed(previous_events):
            if event.message and event.message.agent_state:
                agent_state = event.message.agent_state
                break

        # If no state was found, use a dummy state
        if agent_state is None:
            agent_state = {"test_state": True, "generated_in_test": True}

        # Use the same trace ID for continuity
        trace_id = previous_request.trace_id
        application_id = previous_request.application_id

        events, request = await self.send_message(
            message=message,
            application_id=application_id,
            trace_id=trace_id,
            agent_state=agent_state,
            settings=settings
        )

        return events, request

    @staticmethod
    def create_request(message: str,
                     application_id: Optional[str] = None,
                     trace_id: Optional[str] = None,
                     agent_state: Optional[Dict[str, Any]] = None,
                     settings: Optional[Dict[str, Any]] = None) -> AgentRequest:
        """Create a request object for the agent API"""
        return AgentRequest(
            allMessages=[
                UserMessage(
                    role="user",
                    content=message
                )
            ],
            applicationId=application_id or f"test-bot-{uuid.uuid4().hex[:8]}",
            traceId=trace_id or uuid.uuid4().hex,
            agentState=agent_state,
            settings=settings or {"max-iterations": 3}
        )

    @staticmethod
    async def parse_sse_events(response) -> List[AgentSseEvent]:
        """Parse the SSE events from a response stream"""
        event_objects = []
        buffer = ""

        async for line in response.aiter_lines():
            buffer += line
            if line.strip() == "":  # End of SSE event marked by empty line
                if buffer.startswith("data:"):
                    data_parts = buffer.split("data:", 1)
                    if len(data_parts) > 1:
                        data_str = data_parts[1].strip()
                        try:
                            # Parse as both raw JSON and model objects
                            event_obj = AgentSseEvent.from_json(data_str)
                            event_objects.append(event_obj)
                        except json.JSONDecodeError as e:
                            print(f"JSON decode error: {e}, data: {data_str[:100]}...")
                        except Exception as e:
                            print(f"Error parsing SSE event: {e}, data: {data_str[:100]}...")
                # Reset buffer for next event
                buffer = ""

        return event_objects


async def test_health():
    async with AgentApiClient() as client:
        resp = await client.client.get("http://test/health")
        assert resp.status_code == 200
        assert resp.json() == {"status": "healthy"}


async def test_invalid_token():
    async with AgentApiClient() as client:
        with pytest.raises(ValueError, match="Request failed with status code 403"):
            await client.send_message("Hello", auth_token="invalid_token")

async def test_auth_disabled(empty_token):
    async with AgentApiClient() as client:
        events = await client.send_message("Hello", auth_token=None)
        assert len(events) > 0, "No events received with empty token"

async def test_empty_token():
    async with AgentApiClient() as client:
        with pytest.raises(ValueError, match="Request failed with status code 401"):
            await client.send_message("Hello", auth_token=None)


async def test_async_agent_message_endpoint(agent_type):
    """Test the message endpoint with different agent types."""
    async with AgentApiClient() as client:
        events, request = await client.send_message("Implement a calculator app")

        assert len(events) > 0, f"No SSE events received with agent_type={agent_type}"

        # Verify model objects
        for event in events:
            match event:
                case None:
                    raise ValueError(f"Received None event for {agent_type}")
                case AgentSseEvent():
                    assert event.trace_id == request.trace_id, f"Trace IDs do not match in model objects with agent_type={agent_type}"
                    assert event.status == AgentStatus.IDLE
                    assert event.message.kind == MessageKind.STAGE_RESULT



async def test_async_agent_state_continuation():
    """Test that agent state can be restored and conversation can continue."""
    async with AgentApiClient() as client:
        # Initial request
        initial_events, initial_request = await client.send_message("Create a todo app")
        assert len(initial_events) > 0, "No initial events received"

        # Continue conversation with new message
        continuation_events, continuation_request = await client.continue_conversation(
            previous_events=initial_events,
            previous_request=initial_request,
            message="Add authentication to the app"
        )

        assert len(continuation_events) > 0, "No continuation events received"

        # Verify trace IDs match between initial and continuation
        for event in continuation_events:
            assert event.trace_id == initial_request.trace_id, "Trace IDs don't match in continuation (model)"



async def test_sequential_sse_responses():
    """Test that sequential SSE responses work properly within a session."""
    async with AgentApiClient() as client:
        # Initial request
        initial_events, initial_request = await client.send_message("Create a hello world app")
        assert len(initial_events) > 0, "No initial events received"

        # First continuation
        first_continuation_events, first_continuation_request = await client.continue_conversation(
            previous_events=initial_events,
            previous_request=initial_request,
            message="Add a welcome message"
        )
        assert len(first_continuation_events) > 0, "No first continuation events received"

        # Second continuation
        second_continuation_events, second_continuation_request = await client.continue_conversation(
            previous_events=first_continuation_events,
            previous_request=first_continuation_request,
            message="Add a goodbye message"
        )
        assert len(second_continuation_events) > 0, "No second continuation events received"

        # Verify trace IDs remain consistent across all requests
        assert initial_request.trace_id == first_continuation_request.trace_id == second_continuation_request.trace_id, \
            "Trace IDs don't match across sequential requests"

        # Verify the sequence is maintained (check trace IDs in all events)
        all_trace_ids = [event.trace_id for event in initial_events + first_continuation_events + second_continuation_events]
        assert all(tid == initial_request.trace_id for tid in all_trace_ids), "Trace IDs inconsistent across sequential SSE responses"


async def test_session_with_no_state():
    """Test session behavior when no state is provided in continuation requests."""
    async with AgentApiClient() as client:
        # Generate a fixed trace/chatbot ID to use for all requests
        fixed_trace_id = uuid.uuid4().hex
        fixed_application_id = f"test-bot-{uuid.uuid4().hex[:8]}"

        # First request
        first_events, _ = await client.send_message(
            "Create a counter app",
            application_id=fixed_application_id,
            trace_id=fixed_trace_id
        )
        assert len(first_events) > 0, "No events received from first request"

        # Second request - same session, explicitly pass None for agent_state
        second_events, _ = await client.send_message(
            "Add a reset button",
            application_id=fixed_application_id,
            trace_id=fixed_trace_id,
            agent_state=None
        )
        assert len(second_events) > 0, "No events received from second request"

        # Verify each event has the expected trace ID
        for event in first_events + second_events:
            assert event.trace_id == fixed_trace_id, f"Trace ID mismatch: {event.trace_id} != {fixed_trace_id}"


async def test_agent_reaches_idle_state():
    """Test that the agent eventually transitions to IDLE state after processing a simple prompt."""
    async with AgentApiClient() as client:
        # Send a simple "Hello" prompt
        events, _ = await client.send_message("Hello")

        # Check that we received some events
        assert len(events) > 0, "No events received"

        # Verify the final event has IDLE status
        final_event = events[-1]
        assert final_event.status == AgentStatus.IDLE, "Agent did not reach IDLE state"

        # Additional checks that may be useful
        assert final_event.message is not None, "Final event has no message"
        assert final_event.message.role == "agent", "Final message role is not 'agent'"


@pytest.mark.skipif(os.getenv("TEST_EXTERNAL_SERVER") != "true", reason="Set TEST_EXTERNAL_SERVER=true to run tests against an external server")
async def test_external_server_health():
    """Test the health endpoint of an external server."""
    external_server_url = os.getenv("EXTERNAL_SERVER_URL", "http://localhost")

    async with AsyncClient(base_url=external_server_url) as client:
        response = await client.get("/health")
        assert response.status_code == 200
        assert response.json() == {"status": "healthy"}

@pytest.mark.skipif(os.getenv("TEST_EXTERNAL_SERVER") != "true", reason="Set TEST_EXTERNAL_SERVER=true to run tests against an external server")
async def test_external_server_message():
    """Test the message endpoint of an external server."""
    external_server_url = os.getenv("EXTERNAL_SERVER_URL", "http://localhost")

    async with AgentApiClient(base_url=external_server_url) as client:
        try:
            # Use a simple prompt that should be processed quickly
            events, request = await client.send_message("Hello, world")

            # Check that we received some events
            assert len(events) > 0, "No SSE events received"

            # Verify the final event has IDLE status
            final_event = events[-1]
            assert final_event.status == AgentStatus.IDLE, "Agent did not reach IDLE state"

            print(f"Successfully tested external server at {external_server_url}")
        except Exception as e:
<<<<<<< HEAD
            pytest.fail(f"Error testing external server: {e}")


async def run_chatbot_client():
    """
    Run a command line chatbot client that preserves past messages and state in the JSON payload.
    This allows for interactive conversations with the agent server.
    """
    import argparse
    import json
    import os
    from datetime import datetime

    parser = argparse.ArgumentParser(description="Command line chatbot client for the agent server")
    parser.add_argument("--host", default="localhost", help="Host of the agent server")
    parser.add_argument("--port", type=int, default=8001, help="Port of the agent server")
    parser.add_argument("--app-id", default=f"cli-bot-{uuid.uuid4().hex[:8]}", help="Application ID")
    parser.add_argument("--trace-id", default=uuid.uuid4().hex, help="Trace ID")
    parser.add_argument("--state-file", default="~/.agent_chat_state.json", help="File to store chat state")
    parser.add_argument("--settings", default="{}", help="JSON string with settings")
    args = parser.parse_args()

    state_file = os.path.expanduser(args.state_file)
    
    previous_events = []
    previous_messages = []
    agent_state = None
    
    if os.path.exists(state_file):
        try:
            with open(state_file, 'r') as f:
                saved_state = json.load(f)
                previous_events = saved_state.get('events', [])
                previous_messages = saved_state.get('messages', [])
                agent_state = saved_state.get('agent_state')
                print(f"Loaded previous conversation with {len(previous_messages)} messages")
        except Exception as e:
            print(f"Error loading previous state: {e}")
    
    base_url = f"http://{args.host}:{args.port}"
    
    async with AgentApiClient(base_url=base_url) as client:
        print(f"Connected to agent server at {base_url}")
        print("Type 'exit' or 'quit' to end the conversation")
        print("Type 'clear' to start a new conversation")
        print("Type 'save' to explicitly save the current state")
        
        if not previous_events:
            request = AgentRequest(
                allMessages=[],
                applicationId=args.app_id,
                traceId=args.trace_id,
                agentState=None,
                settings=json.loads(args.settings)
            )
        else:
            # Extract agent state from the last event
            for event in reversed(previous_events):
                if event.message and event.message.agent_state:
                    agent_state = event.message.agent_state
                    break
            
            request = AgentRequest(
                allMessages=[UserMessage(role="user", content=msg) for msg in previous_messages],
                applicationId=args.app_id,
                traceId=args.trace_id,
                agentState=agent_state,
                settings=json.loads(args.settings)
            )
        
        while True:
            user_input = input("\nYou: ")
            
            if user_input.lower() in ['exit', 'quit']:
                break
            elif user_input.lower() == 'clear':
                previous_events = []
                previous_messages = []
                agent_state = None
                request = AgentRequest(
                    allMessages=[],
                    applicationId=args.app_id,
                    traceId=args.trace_id,
                    agentState=None,
                    settings=json.loads(args.settings)
                )
                print("Conversation cleared")
                continue
            elif user_input.lower() == 'save':
                with open(state_file, 'w') as f:
                    json.dump({
                        'events': [event.model_dump() for event in previous_events],
                        'messages': previous_messages + [user_input],
                        'agent_state': agent_state,
                        'timestamp': datetime.now().isoformat()
                    }, f, indent=2)
                print(f"Conversation state saved to {state_file}")
                continue
            
            previous_messages.append(user_input)
            
            # Update request with new message
            request.allMessages.append(UserMessage(role="user", content=user_input))
            
            try:
                print("\nAgent: ", end="", flush=True)
                
                response = await client.client.post(
                    "/message",
                    json=request.model_dump(by_alias=True),
                    headers={"Accept": "text/event-stream"},
                    timeout=None
                )
                
                if response.status_code != 200:
                    print(f"Request failed with status code {response.status_code}")
                    continue
                
                events, _ = await AgentApiClient.parse_sse_events(response)
                previous_events.extend(events)
                
                # Extract agent state from the last event
                for event in reversed(events):
                    if event.message and event.message.agent_state:
                        agent_state = event.message.agent_state
                        break
                
                request.agentState = agent_state
                
                with open(state_file, 'w') as f:
                    json.dump({
                        'events': [event.model_dump() for event in previous_events],
                        'messages': previous_messages,
                        'agent_state': agent_state,
                        'timestamp': datetime.now().isoformat()
                    }, f, indent=2)
                
            except Exception as e:
                print(f"\nError: {str(e)}")
                traceback.print_exc()

if __name__ == "__main__":
    anyio.run(run_chatbot_client, backend="asyncio")
=======
            pytest.fail(f"Error testing external server: {e}")
>>>>>>> 42d0319a
<|MERGE_RESOLUTION|>--- conflicted
+++ resolved
@@ -1,6 +1,7 @@
 import json
 import uuid
 import pytest
+import anyio
 from httpx import AsyncClient, ASGITransport
 import os
 import traceback
@@ -338,7 +339,6 @@
 
             print(f"Successfully tested external server at {external_server_url}")
         except Exception as e:
-<<<<<<< HEAD
             pytest.fail(f"Error testing external server: {e}")
 
 
@@ -481,7 +481,4 @@
                 traceback.print_exc()
 
 if __name__ == "__main__":
-    anyio.run(run_chatbot_client, backend="asyncio")
-=======
-            pytest.fail(f"Error testing external server: {e}")
->>>>>>> 42d0319a
+    anyio.run(run_chatbot_client, backend="asyncio")