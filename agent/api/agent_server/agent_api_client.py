--- conflicted
+++ resolved
@@ -458,11 +458,6 @@
                 
             if event.message.unified_diff:
                 print("\n\n\033[36m--- Auto-Detected Diff ---\033[0m")
-<<<<<<< HEAD
-                print(f"\033[36m{diff}\033[0m")
-                print("\033[36m--- End of Diff ---\033[0m\n")
-
-=======
                 diff_lines = event.message.unified_diff.splitlines()
                 for i in range(min(5, len(diff_lines))):
                     print(f"\033[36m{diff_lines[i]}\033[0m")
@@ -470,12 +465,10 @@
                     print("\033[36m... (use /diff to see full diff)\033[0m")
             
             if event.message.diff_stat:
-                if event.message.diff_stat:
-                    print("\033[36mDiff Statistics:\033[0m")
-                    for stat in event.message.diff_stat:
-                        print(f"\033[36m  {stat.filename}: +{stat.additions} -{stat.deletions}\033[0m")
+                print("\033[36mDiff Statistics:\033[0m")
+                for stat in event.message.diff_stat:
+                    print(f"\033[36m  {stat.filename}: +{stat.additions} -{stat.deletions}\033[0m")
             
->>>>>>> 86c605ba
             # Display app_name and commit_message when present
             if event.message.app_name:
                 print(f"\n\033[35m🚀 App Name: {event.message.app_name}\033[0m")
