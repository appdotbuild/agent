import uuid
import pytest
from log import get_logger
from api.agent_server.models import AgentSseEvent, AgentStatus, MessageKind
from api.agent_server.agent_api_client import AgentApiClient, DEFAULT_APP_REQUEST, DEFAULT_EDIT_REQUEST


logger = get_logger(__name__)

pytestmark = pytest.mark.anyio

@pytest.fixture
def anyio_backend():
    return 'asyncio'


@pytest.fixture
def trpc_agent(monkeypatch):
    monkeypatch.setenv("CODEGEN_AGENT", "trpc_agent")
    yield


@pytest.fixture
def template_diff(monkeypatch):
    monkeypatch.setenv("CODEGEN_AGENT", "template_diff")
    yield



@pytest.mark.parametrize("agent_type", [trpc_agent, template_diff])
async def test_async_agent_message_endpoint(agent_type):
    async with AgentApiClient() as client:
        events, request = await client.send_message(DEFAULT_APP_REQUEST)

        assert len(events) > 0, f"No SSE events received with agent_type={agent_type}"

        # Verify model objects
        for event in events:
            match event:
                case None:
                    raise ValueError(f"Received None event for {agent_type}")
                case AgentSseEvent():
                    assert event.trace_id == request.trace_id, f"Trace IDs do not match in model objects with agent_type={agent_type}"
                    assert event.status == AgentStatus.IDLE
<<<<<<< HEAD
                    assert event.message.kind != MessageKind.RUNTIME_ERROR, "Message kind is RUNTIME_ERROR"
=======
                    assert event.message.kind in (MessageKind.STAGE_RESULT, MessageKind.FINAL_RESULT), f"Message kind {event.message.kind} is not one of the expected kinds"
>>>>>>> 86c605ba



async def test_sequential_sse_responses(trpc_agent):
    """Test that sequential SSE responses work properly within a session."""
    async with AgentApiClient() as client:
        # Initial request
        initial_events, initial_request = await client.send_message(DEFAULT_APP_REQUEST)
        assert len(initial_events) > 0, "No initial events received"

        # First continuation
        first_continuation_events, first_continuation_request = await client.continue_conversation(
            previous_events=initial_events,
            previous_request=initial_request,
            message=DEFAULT_EDIT_REQUEST,
        )
        assert len(first_continuation_events) > 0, "No first continuation events received"
        for event in first_continuation_events:
            assert event.message.kind != MessageKind.RUNTIME_ERROR, "Message kind is RUNTIME_ERROR in first continuation"
            assert event.trace_id == initial_request.trace_id, "Trace IDs don't match in first continuation (model)"

        # Second continuation
        second_continuation_events, second_continuation_request = await client.continue_conversation(
            previous_events=first_continuation_events,
            previous_request=first_continuation_request,
            message="Add a reset button",
        )
        assert len(second_continuation_events) > 0, "No second continuation events received"

        for event in second_continuation_events:
            assert event.message.kind != MessageKind.RUNTIME_ERROR, "Message kind is RUNTIME_ERROR in second continuation"
            assert event.trace_id == initial_request.trace_id, "Trace IDs don't match in second continuation (model)"



async def test_session_with_no_state(trpc_agent):
    """Test session behavior when no state is provided in continuation requests."""
    async with AgentApiClient() as client:
        # Generate a fixed trace/chatbot ID to use for all requests
        fixed_trace_id = uuid.uuid4().hex
        fixed_application_id = f"test-bot-{uuid.uuid4().hex[:8]}"

        # First request
        first_events, _ = await client.send_message(
            DEFAULT_APP_REQUEST,
            application_id=fixed_application_id,
            trace_id=fixed_trace_id
        )
        assert len(first_events) > 0, "No events received from first request"

        # Second request - same session, explicitly pass None for agent_state
        second_events, _ = await client.send_message(
            "Add a reset button",
            application_id=fixed_application_id,
            trace_id=fixed_trace_id,
            agent_state=None
        )
        assert len(second_events) > 0, "No events received from second request"

        for event in first_events + second_events:
            assert event.trace_id == fixed_trace_id, f"Trace ID mismatch: {event.trace_id} != {fixed_trace_id}"
            assert event.message.kind != MessageKind.RUNTIME_ERROR, "Message kind is RUNTIME_ERROR during continuation"


async def test_agent_reaches_idle_state(trpc_agent):
    """Test that the agent eventually transitions to IDLE state after processing a simple prompt."""
    async with AgentApiClient() as client:
        # Send a simple "Hello" prompt
        events, _ = await client.send_message("Hello")

        # Check that we received some events
        assert len(events) > 0, "No events received"

        # Verify the final event has IDLE status
        final_event = events[-1]
        assert final_event.status == AgentStatus.IDLE, "Agent did not reach IDLE state"

        assert final_event.message is not None, "Final event has no message"
        assert final_event.message.role == "assistant", "Final message role is not 'assistant'"
        assert final_event.message.kind == MessageKind.REFINEMENT_REQUEST, "Final message kind is not REFINEMENT_REQUEST"
        assert final_event.message.agent_state is None, "Final event has non-null agent state"
        assert final_event.message.unified_diff is None, "Final event has non-null unified diff"<|MERGE_RESOLUTION|>--- conflicted
+++ resolved
@@ -42,11 +42,7 @@
                 case AgentSseEvent():
                     assert event.trace_id == request.trace_id, f"Trace IDs do not match in model objects with agent_type={agent_type}"
                     assert event.status == AgentStatus.IDLE
-<<<<<<< HEAD
-                    assert event.message.kind != MessageKind.RUNTIME_ERROR, "Message kind is RUNTIME_ERROR"
-=======
                     assert event.message.kind in (MessageKind.STAGE_RESULT, MessageKind.FINAL_RESULT), f"Message kind {event.message.kind} is not one of the expected kinds"
->>>>>>> 86c605ba
 
 
 
