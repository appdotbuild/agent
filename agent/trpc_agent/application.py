--- conflicted
+++ resolved
@@ -6,17 +6,11 @@
 from typing import Dict, Any, List, Self, TypedDict, NotRequired, Optional, Callable, Literal
 from dataclasses import dataclass, field, asdict
 import json
-<<<<<<< HEAD
 from core.statemachine import StateMachine, State, Actor, Context
 from llm.utils import get_llm_client, AsyncLLM
-=======
 from core.actors import BaseData
 from core.base_node import Node
 from core.statemachine import StateMachine, State, Actor, Context, MachineCheckpoint
-from llm.common import AsyncLLM
-from llm.anthropic_bedrock import AnthropicBedrockLLM
-from anthropic import AsyncAnthropicBedrock
->>>>>>> 8a93c304
 from core.workspace import Workspace
 from trpc_agent.actors import DraftActor, HandlersActor, IndexActor, FrontendActor
 import dagger
@@ -97,26 +91,9 @@
 
 
 class FSMApplication:
-<<<<<<< HEAD
-    def __init__(self):
-        self.workspace = None
-        self.backend_workspace = None
-        self.frontend_workspace = None
-        self.m_client = None
-        self.model_params = {
-            "max_tokens": 8192,
-        }
-        self.context = None
-        self.draft_actor = None
-        self.handlers_actor = None
-        self.index_actor = None
-        self.front_actor = None
-        self.fsm = None
-        self.current_state = FSMState.DRAFT
-=======
+
     def __init__(self, fsm: StateMachine[ApplicationContext, FSMEvent]):
         self.fsm = fsm
->>>>>>> 8a93c304
 
     @classmethod
     async def load(cls, data: MachineCheckpoint) -> Self:
@@ -125,42 +102,7 @@
         return cls(fsm)
 
     @classmethod
-    def base_execution_plan(cls) -> str:
-<<<<<<< HEAD
-        return """1. Draft app design
-2. Implement handlers
-3. Create index file
-4. Build frontend
-"""
-
-    async def initialize(self):
-        self.workspace = await Workspace.create(
-            base_image="oven/bun:1.2.5-alpine",
-            context=dagger.dag.host().directory("./trpc_agent/template"),
-            setup_cmd=[["bun", "install"]],
-        )
-        self.backend_workspace = self.workspace.clone().cwd("/app/server")
-        self.frontend_workspace = self.workspace.clone().cwd("/app/client")
-
-        self.m_client = self.m_client or get_llm_client()
-
-        self.draft_actor = DraftActor(self.m_client, self.backend_workspace.clone(), self.model_params)
-        self.handlers_actor = HandlersActor(self.m_client, self.backend_workspace.clone(), self.model_params, beam_width=3)
-        self.index_actor = IndexActor(self.m_client, self.backend_workspace.clone(), self.model_params, beam_width=3)
-        self.front_actor = FrontendActor(self.m_client, self.frontend_workspace.clone(), self.model_params, beam_width=1, max_depth=20)
-
-    def create_fsm(self, user_prompt: str):
-=======
-        return "\n".join([
-            "1. Draft app design",
-            "2. Implement handlers",
-            "3. Create index file",
-            "4. Build frontend",
-        ])
-
-    @classmethod
     async def start_fsm(cls, user_prompt: str) -> Self:
->>>>>>> 8a93c304
         """Create the state machine for the application"""
         states = await cls.make_states()
         context = ApplicationContext(user_prompt=user_prompt)
