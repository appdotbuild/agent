from typing import Any, Awaitable, Callable, NotRequired, Protocol, Self, TypedDict
<<<<<<< HEAD
from dataclasses import dataclass


class EventType(Protocol):
    def __str__(self) -> str: ...
=======
from log import get_logger
>>>>>>> c9afd74f

logger = get_logger(__name__)

class Actor(Protocol):
    async def execute(self, *args, **kwargs) -> Any:
        ...

    async def dump(self) -> object:
        ...

    async def load(self, data: object):
        ...


class Context(Protocol):
    def dump(self) -> object:
        ...

    @classmethod
    def load(cls, data: object) -> Self:
        ...


class ActorCheckpoint(TypedDict):
    path: list[str]
    data: object


class MachineCheckpoint(TypedDict):
    stack_path: list[str]
    context: object
    actors: list[ActorCheckpoint]


class InvokeCallback[T](TypedDict):
    target: str
    actions: NotRequired[list[Callable[[T, Any], Awaitable[Any]]]] # = []


class Invoke[T](TypedDict):
    src: Actor
    input_fn: Callable[[T], Any]
    on_done: NotRequired[InvokeCallback[T]]
    on_error: NotRequired[InvokeCallback[T]]


class AlwaysRun[T](TypedDict):
    target: str
    guard: NotRequired[Callable[[T], Awaitable[bool]]]
    actions: NotRequired[list[Callable[[T], Awaitable[Any]]]]


@dataclass
class State[T, E_T: EventType]:
    entry: list[Callable[[T], Awaitable[Any]]] | None = None
    invoke: Invoke[T] | None = None
    on: dict[E_T, str] | None = None
    exit: list[Callable[[T], Awaitable[Any]]] | None = None
    always: AlwaysRun[T] | list[AlwaysRun[T]] | None = None
    states: dict[str, "State[T, E_T]"] | None = None
    initial: str | None = None


class StateMachine[T: Context, E_t: EventType]:
    def __init__(self, root: State[T, E_t], context: T):
        self.root = root
        self.context = context
        self.state_stack: list[State[T, E_t]] = [root]
        self._queued_transition: str | None = None

<<<<<<< HEAD
    async def send(self, event: E_t):
=======
    async def send(self, event: str):
>>>>>>> c9afd74f
        for state in reversed(self.state_stack):
            if state.on and event in state.on:
                self._queued_transition = state.on[event]
                await self._process_transitions()
                return
        raise RuntimeError(f"Invalid event: {event}, stack: {self.stack_path}")

    async def _process_transitions(self):
        while self._queued_transition:
            logger.info(f"Processing transition: {self.stack_path} {self._queued_transition}")
            next_state = self._queued_transition
            self._queued_transition = None
            await self._transition(next_state)

    async def _transition(self, next_state: str):
        exit_stack = []
        while self.state_stack:
            parent_state = self.state_stack.pop()
            if not parent_state.states or next_state not in parent_state.states:
                exit_stack.append(parent_state)
                continue
            target_state = parent_state.states[next_state]
            for state in reversed(exit_stack):
                await self._run_exit(state)
            await self._run_entry(target_state)
            await self._run_invoke(target_state)
            await self._run_always(target_state)
            self.state_stack.extend([parent_state, target_state]) # put target state on stack
            return
        self.state_stack.extend(reversed(exit_stack)) # restore stack
        raise RuntimeError(f"Invalid transition: {next_state}, stack: {self.stack_path}")

    @property
    def stack_path(self) -> list[str]:
        path = []
        for p, n in zip(self.state_stack, self.state_stack[1:]):
            if not p.states:
                break
            for key, value in p.states.items():
                if value == n:
                    path.append(key)
                    break
        return path

<<<<<<< HEAD
    async def _run_entry(self, state: State[T, E_t]):
        if state.entry:
            for action in state.entry:
                await action(self.context)

    async def _run_exit(self, state: State[T, E_t]):
        if state.exit:
            for action in state.exit:
                await action(self.context)

    async def _run_invoke(self, state: State[T, E_t]):
        if state.invoke:
            invoke = state.invoke
=======
    async def _run_entry(self, state: State[T]):
        if "entry" in state:
            for action in state["entry"]:
                await action(self.context)

    async def _run_exit(self, state: State[T]):
        if "exit" in state:
            for action in state["exit"]:
                await action(self.context)

    async def _run_invoke(self, state: State[T]):
        if "invoke" in state:
            invoke = state["invoke"]
>>>>>>> c9afd74f
            try:
                args = invoke["input_fn"](self.context)
                event = await invoke["src"].execute(*args)
                if "on_done" in invoke:
                    self._queued_transition = invoke["on_done"]["target"]
                    for action in invoke["on_done"].get("actions", []):
                        await action(self.context, event)
            except Exception as e:
                if "on_error" in invoke:
                    self._queued_transition = invoke["on_error"]["target"]
                    for action in invoke["on_error"].get("actions", []):
                        await action(self.context, e)
                else:
                    raise e

<<<<<<< HEAD
    async def _run_always(self, state: State[T, E_t]):
        if state.always:
            branches = state.always if isinstance(state.always, list) else [state.always]
=======
    async def _run_always(self, state: State[T]):
        if "always" in state:
            branches = state["always"] if isinstance(state["always"], list) else [state["always"]]
>>>>>>> c9afd74f
            for always in branches:
                if "guard" not in always or await always["guard"](self.context):
                    self._queued_transition = always["target"]
                    for action in always.get("actions", []):
                        await action(self.context)
                    return

    async def dump(self) -> MachineCheckpoint:
        stack, actors = [(self.root, [])], []
        while stack:
            current, path = stack.pop()
            if current.invoke:
                actors.append({
                    "path": path,
                    "data": await current.invoke["src"].dump(),
                })
            if not current.states:
                continue
            for key, value in current.states.items():
                stack.append((value, path + [key]))
        checkpoint: MachineCheckpoint = {
            "stack_path": self.stack_path,
            "context": self.context.dump(),
            "actors": actors,
        }
        return checkpoint

    @classmethod
    async def load(cls, root: State[T, E_t], data: MachineCheckpoint, context_type: type[T]) -> Self:
        stack = [(root, [])]
        while stack:
            current, path = stack.pop()
            if current.invoke:
                for actor in data["actors"]:
                    if actor["path"] == path:
                        await current.invoke["src"].load(actor["data"])
            if not current.states:
                continue
            for key, value in current.states.items():
                stack.append((value, path + [key]))
        context = context_type.load(data["context"])
        machine = cls(root, context)
        for state_name in data["stack_path"]:
            if not machine.state_stack[-1].states:
                raise RuntimeError(f"Invalid state stack: {machine.state_stack[-1]}")
            if state_name not in machine.state_stack[-1].states:
                raise RuntimeError(f"Invalid state name: {state_name}, stack: {machine.state_stack[-1]}")
            machine.state_stack.append(machine.state_stack[-1].states[state_name])
        return machine<|MERGE_RESOLUTION|>--- conflicted
+++ resolved
@@ -1,15 +1,12 @@
 from typing import Any, Awaitable, Callable, NotRequired, Protocol, Self, TypedDict
-<<<<<<< HEAD
+from log import get_logger
 from dataclasses import dataclass
 
+logger = get_logger(__name__)
 
 class EventType(Protocol):
     def __str__(self) -> str: ...
-=======
-from log import get_logger
->>>>>>> c9afd74f
-
-logger = get_logger(__name__)
+
 
 class Actor(Protocol):
     async def execute(self, *args, **kwargs) -> Any:
@@ -78,11 +75,7 @@
         self.state_stack: list[State[T, E_t]] = [root]
         self._queued_transition: str | None = None
 
-<<<<<<< HEAD
     async def send(self, event: E_t):
-=======
-    async def send(self, event: str):
->>>>>>> c9afd74f
         for state in reversed(self.state_stack):
             if state.on and event in state.on:
                 self._queued_transition = state.on[event]
@@ -127,7 +120,6 @@
                     break
         return path
 
-<<<<<<< HEAD
     async def _run_entry(self, state: State[T, E_t]):
         if state.entry:
             for action in state.entry:
@@ -141,21 +133,6 @@
     async def _run_invoke(self, state: State[T, E_t]):
         if state.invoke:
             invoke = state.invoke
-=======
-    async def _run_entry(self, state: State[T]):
-        if "entry" in state:
-            for action in state["entry"]:
-                await action(self.context)
-
-    async def _run_exit(self, state: State[T]):
-        if "exit" in state:
-            for action in state["exit"]:
-                await action(self.context)
-
-    async def _run_invoke(self, state: State[T]):
-        if "invoke" in state:
-            invoke = state["invoke"]
->>>>>>> c9afd74f
             try:
                 args = invoke["input_fn"](self.context)
                 event = await invoke["src"].execute(*args)
@@ -171,15 +148,9 @@
                 else:
                     raise e
 
-<<<<<<< HEAD
     async def _run_always(self, state: State[T, E_t]):
         if state.always:
             branches = state.always if isinstance(state.always, list) else [state.always]
-=======
-    async def _run_always(self, state: State[T]):
-        if "always" in state:
-            branches = state["always"] if isinstance(state["always"], list) else [state["always"]]
->>>>>>> c9afd74f
             for always in branches:
                 if "guard" not in always or await always["guard"](self.context):
                     self._queued_transition = always["target"]
