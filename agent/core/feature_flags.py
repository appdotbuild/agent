# Feature Flags usage
# 1. import the feature flag
# 2. check the feature flag
# 3. if flag not set, continue app execution with no error
# 4. if flag is set and feature deployed, remove the flag check and remove the flag from the code
import os

<<<<<<< HEAD
gherkin: bool = False 
handler_tests: bool = True
=======
gherkin = bool(os.getenv("GHERKIN", False))
refine_initial_prompt = bool(os.getenv("REFINE_INITIAL_PROMPT", False))
>>>>>>> d2b1aba5
<|MERGE_RESOLUTION|>--- conflicted
+++ resolved
@@ -5,10 +5,6 @@
 # 4. if flag is set and feature deployed, remove the flag check and remove the flag from the code
 import os
 
-<<<<<<< HEAD
-gherkin: bool = False 
-handler_tests: bool = True
-=======
 gherkin = bool(os.getenv("GHERKIN", False))
 refine_initial_prompt = bool(os.getenv("REFINE_INITIAL_PROMPT", False))
->>>>>>> d2b1aba5
+handler_tests: bool = bool(os.getenv("HANDLER_TESTS", True))