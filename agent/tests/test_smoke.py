--- conflicted
+++ resolved
@@ -73,11 +73,7 @@
         }
 
         interface SimpleResponseBot {
-<<<<<<< HEAD
-            @llm_func("processInput")
-=======
-            @llm_func("process user input and generate response")
->>>>>>> 7e60281e
+        @llm_func("process user input and generate response")
             processInput(options: InputMessage): ResponseMessage;
         }
         </typespec>
@@ -376,10 +372,6 @@
         assert my_bot.gherkin is not None
         assert my_bot.typescript_schema.error_output is None
         assert my_bot.drizzle.error_output is None
-<<<<<<< HEAD
-=======
-
->>>>>>> 7e60281e
 
         for x in my_bot.handlers.values():
             assert x.error_output is None