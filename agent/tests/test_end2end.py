--- conflicted
+++ resolved
@@ -46,12 +46,13 @@
 async def test_end2end(initial_description: str = DEFAULT_PROMPT, mode: CacheMode = "replay"):
     """Full bot creation and update workflow"""
     # Use the correct Docker image names from prepare_containers.sh
-<<<<<<< HEAD
-    async with dagger.connection(dagger.Config(log_output=sys.stderr)):
-        compiler = Compiler("./agent")
-        client = get_sync_client(cache_mode=mode)
-        application = Application(client, compiler)
-        langfuse_context.configure(enabled=False)
+    compiler = Compiler("botbuild/tsp_compiler", "botbuild/app_schema")
+    client = get_sync_client(
+        cache_mode=mode,
+        model_name="sonnet",
+    )
+    application = Application(client, compiler)
+    langfuse_context.configure(enabled=bool(os.getenv("LANGFUSE_ENABLED", "")))
 
         bot_id = str(uuid.uuid4().hex)
         prepared_bot = await application.prepare_bot([initial_description], bot_id=bot_id)
@@ -60,23 +61,6 @@
             bot_id=bot_id,
             capabilities=prepared_bot.capabilities.capabilities or [],
         )
-=======
-    compiler = Compiler("botbuild/tsp_compiler", "botbuild/app_schema")
-    client = get_sync_client(
-        cache_mode=mode,
-        model_name="sonnet",
-    )
-    application = Application(client, compiler)
-    langfuse_context.configure(enabled=bool(os.getenv("LANGFUSE_ENABLED", "")))
-
-    bot_id = str(uuid.uuid4().hex)
-    prepared_bot = application.prepare_bot([initial_description], bot_id=bot_id)
-    my_bot = application.update_bot(
-        typespec_schema=prepared_bot.typespec.typespec_definitions or "",
-        bot_id=bot_id,
-        capabilities=prepared_bot.capabilities.capabilities or [],
-    )
->>>>>>> 89ce6f95
 
     with tempfile.TemporaryDirectory() as temp_dir:
         current_dir = os.path.dirname(os.path.abspath(__file__))
@@ -169,19 +153,12 @@
                 raise e
             os.chdir(dir_to_return)
 
-<<<<<<< HEAD
-=======
 
->>>>>>> 89ce6f95
 def update_cache(
     prompt: str = DEFAULT_PROMPT,
     mode: CacheMode = "record",
 ):
-<<<<<<< HEAD
-    anyio.run(test_end2end, prompt, "record")
-=======
     test_end2end(prompt, mode=mode)
->>>>>>> 89ce6f95
 
 
 if __name__ == "__main__":
