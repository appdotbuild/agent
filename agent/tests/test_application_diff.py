import pytest
from unittest.mock import AsyncMock, patch, MagicMock
import dagger
from trpc_agent.application import FSMApplication
from core.statemachine import StateMachine
from core.workspace import Workspace
from log import get_logger
import os
import dagger._engine.session as _dagger_session

logger = get_logger(__name__)

pytestmark = pytest.mark.anyio

# ---------------------------------------------------------------------------
# Test-local optimisation: give the Dagger engine more time to shut down
# ---------------------------------------------------------------------------
# Each test in this file spins up its own engine via `async with dagger.connection()`.
# The Python SDK waits `Pclose.timeout` seconds (default = 300) for the engine
# to terminate after stdin closes.  Large diff jobs frequently exceed that and
# pytest sees `subprocess.TimeoutExpired`.  We raise the limit to 15 minutes
# *only for this module* to make the tests reliable.

@pytest.fixture(scope="module", autouse=True)
def _extend_dagger_shutdown_timeout():
    """Autouse fixture that increases Dagger engine shutdown timeout.

    Applied automatically to every test in this file.  The original value is
    restored when the module's tests complete so other test-modules keep the
    default behaviour.
    """
    original = _dagger_session.Pclose.timeout
    _dagger_session.Pclose.timeout = 900  # 15 minutes
    yield
    _dagger_session.Pclose.timeout = original


@pytest.fixture(scope="function")
def anyio_backend():
    return 'asyncio'

class MockApplicationContext:
    """Mock context for testing FSMApplication"""
    def __init__(self, files=None):
        self.files = files or {
            "test_file.txt": "Hello, world!",
            "client/src/App.tsx": "function App() { return <div>Test App</div>; }",
            "server/index.js": "console.log('Server starting');"
        }

def create_mock_fsm(files=None):
    """Helper function to create a mock FSM with specified files"""
    mock_fsm = MagicMock(spec=StateMachine)
    mock_fsm.context = MockApplicationContext(files)
    mock_fsm.dump = AsyncMock(return_value={"state": "test_state"})
    return mock_fsm

@pytest.mark.skip(reason="Temporarily disabled")
@pytest.fixture(scope="function")
async def fsm_application():
    """Create a mock FSMApplication instance for testing"""
    mock_fsm = MagicMock(spec=StateMachine)
    mock_fsm.context = MockApplicationContext()
    mock_fsm.dump = AsyncMock(return_value={"state": "test_state"})

    application = FSMApplication(mock_fsm)
    yield application

@pytest.mark.skip(reason="Temporarily disabled")
@pytest.fixture
def check_dagger_available():
    """Check if Dagger is available or skip the test"""
    try:
        import docker
        client = docker.from_env()
        # Check if Docker is running by listing containers
        client.containers.list()
    except (ImportError, Exception) as e:
        pytest.skip(f"Docker/Dagger not available: {str(e)}")

@pytest.mark.skip(reason="Temporarily disabled")
@pytest.mark.anyio
async def test_get_diff_with_empty_snapshot(check_dagger_available):
    """
    Test get_diff_with with an empty snapshot (complete template scenario)
    This should generate a diff with all files in the FSM and all files from the template
    """
    # Create files that will be in our FSM
    fsm_files = {
        "test_file.txt": "Hello, world!",
        "client/src/App.tsx": "function App() { return <div>Test App</div>; }",
        "server/index.js": "console.log('Server starting');"
    }
<<<<<<< HEAD

    async with dagger.connection(dagger.Config(log_output=open(os.devnull, "w"))):
=======
    
    async with dagger.connection(dagger.Config(execute_timeout=900)):
>>>>>>> 3e4afaf7
        # Create FSM application with our test files
        fsm_application = FSMApplication(create_mock_fsm(fsm_files))

        # Call get_diff_with using an empty snapshot (should include all files)
        diff_result = await fsm_application.get_diff_with({})

        # Verify we got a diff string
        assert isinstance(diff_result, str)
        assert len(diff_result) > 0

        # Check that our FSM files appear in the diff
        for file_path in fsm_files.keys():
            # Check that file paths appear in the diff
            assert file_path in diff_result

        # Verify that template files are included in the diff
        # The template typically includes common files like Dockerfile and package.json
        assert "Dockerfile" in diff_result

@pytest.mark.skip(reason="Temporarily disabled")
@pytest.mark.anyio
async def test_get_diff_with_identical_snapshot(check_dagger_available):
    """
    Test get_diff_with when snapshot is identical to FSM files
    This should still include template files in the diff even if user files don't change
    """
    # Create files that will be in both FSM and snapshot
    test_files = {
        "test_file.txt": "Hello, world!",
        "client/src/App.tsx": "function App() { return <div>Test App</div>; }"
    }
<<<<<<< HEAD

    async with dagger.connection(dagger.Config(log_output=open(os.devnull, "w"))):
=======
    
    async with dagger.connection(dagger.Config(execute_timeout=900)):
>>>>>>> 3e4afaf7
        # Create FSM application with our test files
        fsm_application = FSMApplication(create_mock_fsm(test_files))

        # Call get_diff_with using identical snapshot
        diff_result = await fsm_application.get_diff_with(test_files)

        # Verify we got a non-empty diff (due to template files)
        assert isinstance(diff_result, str)
        assert len(diff_result) > 0

        # Template files should be present in the diff
        assert "Dockerfile" in diff_result

        # But our identical files shouldn't show content changes
        assert "+Hello, world!" not in diff_result
        assert "+function App()" not in diff_result

@pytest.mark.skip(reason="Temporarily disabled")
@pytest.mark.anyio
async def test_get_diff_with_modified_files(check_dagger_available):
    """
    Test get_diff_with when files are modified between snapshot and FSM
    This should generate a diff with modifications and template files
    """
    # Create initial snapshot files
    snapshot_files = {
        "test_file.txt": "Hello, world!",
        "client/src/App.tsx": "function App() { return <div>Original App</div>; }"
    }

    # Create modified FSM files (content has changed)
    fsm_files = {
        "test_file.txt": "Hello, modified world!",
        "client/src/App.tsx": "function App() { return <div>Modified App</div>; }"
    }
<<<<<<< HEAD

    async with dagger.connection(dagger.Config(log_output=open(os.devnull, "w"))):
=======
    
    async with dagger.connection(dagger.Config(execute_timeout=900)):
>>>>>>> 3e4afaf7
        # Create FSM application with our modified files
        fsm_application = FSMApplication(create_mock_fsm(fsm_files))

        # Call get_diff_with using the original snapshot
        diff_result = await fsm_application.get_diff_with(snapshot_files)

        # Verify we got a diff string
        assert isinstance(diff_result, str)
        assert len(diff_result) > 0

        # Check for template files in the diff
        assert "Dockerfile" in diff_result

        # Verify that diff contains specific modifications of our files
        assert "Modified App" in diff_result
        assert "Original App" in diff_result
        assert "Hello, modified world" in diff_result

@pytest.mark.skip(reason="Temporarily disabled")
@pytest.mark.anyio
async def test_get_diff_with_added_files(check_dagger_available):
    """
    Test get_diff_with when files are added in FSM compared to snapshot
    This should generate a diff with added files and template files
    """
    # Create initial snapshot with some files
    snapshot_files = {
        "test_file.txt": "Hello, world!",
    }

    # Create FSM with additional files
    fsm_files = {
        "test_file.txt": "Hello, world!",
        "client/src/App.tsx": "function App() { return <div>New App</div>; }",
        "server/index.js": "console.log('Server starting');"
    }
<<<<<<< HEAD

    async with dagger.connection(dagger.Config(log_output=open(os.devnull, "w"))):
=======
    
    async with dagger.connection(dagger.Config(execute_timeout=900)):
>>>>>>> 3e4afaf7
        # Create FSM application with our expanded files
        fsm_application = FSMApplication(create_mock_fsm(fsm_files))

        # Call get_diff_with using the original snapshot
        diff_result = await fsm_application.get_diff_with(snapshot_files)

        # Verify we got a diff string
        assert isinstance(diff_result, str)
        assert len(diff_result) > 0

        # Check for template files in the diff
        assert "Dockerfile" in diff_result

        # Verify that our added files are in the diff
        # Since we have template files, we need to be careful about how we check
        # The added files might be overshadowed by the template files in the diff
        # But they should still be referenced somewhere
        assert "client/src/App.tsx" in diff_result
        assert "server/index.js" in diff_result

@pytest.mark.skip(reason="Temporarily disabled")
@pytest.mark.anyio
async def test_get_diff_with_removed_files(check_dagger_available):
    """
    Test get_diff_with when files are removed in FSM compared to snapshot
    This should generate a diff that contains both removed files and template files
    """
    # Create initial snapshot with more files
    snapshot_files = {
        "test_file.txt": "Hello, world!",
        "client/src/App.tsx": "function App() { return <div>App</div>; }",
        "server/index.js": "console.log('Server starting');",
        "to_be_removed.txt": "This file will be removed"
    }

    # Create FSM with fewer files (some removed)
    fsm_files = {
        "test_file.txt": "Hello, world!",
        "client/src/App.tsx": "function App() { return <div>App</div>; }",
    }

<<<<<<< HEAD
    async with dagger.connection(dagger.Config(log_output=open(os.devnull, "w"))):
=======
    async with dagger.connection(dagger.Config(execute_timeout=900)):
>>>>>>> 3e4afaf7
        # Create FSM application with our reduced files
        fsm_application = FSMApplication(create_mock_fsm(fsm_files))

        # Call get_diff_with using the original snapshot
        diff_result = await fsm_application.get_diff_with(snapshot_files)

        # Verify we got a diff string
        assert isinstance(diff_result, str)
        assert len(diff_result) > 0

        # Log the full diff to debug
        logger.info(f"Diff length: {len(diff_result)}")
        logger.info(f"Diff snippet: {diff_result[:200]}")

        # Check for template files in the diff (which dominates the output)
        assert "Dockerfile" in diff_result

        # Note: The template addition may overshadow the file removals in the diff
        # So we don't check for specific removal markers as they might not be
        # prominently featured in the diff output

@pytest.mark.skip(reason="Temporarily disabled")
@pytest.mark.anyio
async def test_get_diff_with_exception_handling(check_dagger_available):
    """Test error handling when something goes wrong during diff generation"""
    # Create a mock FSM application
    fsm_application = FSMApplication(create_mock_fsm())

    # Use a real Dagger connection but create conditions that will cause an error
<<<<<<< HEAD
    async with dagger.connection(dagger.Config(log_output=open(os.devnull, "w"))):
=======
    async with dagger.connection(dagger.Config(execute_timeout=900)):
>>>>>>> 3e4afaf7
        # Call get_diff_with but cause an exception in the Workspace.diff method
        with patch.object(Workspace, 'diff', side_effect=Exception("Test diff error")):
            diff_result = await fsm_application.get_diff_with({})

            # Verify the result contains the error message
            assert "ERROR GENERATING DIFF" in diff_result
            assert "Test diff error" in diff_result

@pytest.mark.skip(reason="Temporarily disabled")
@pytest.mark.anyio
async def test_get_diff_with_real_dagger():
    """Integration test with a real Dagger instance (requires Dagger to be available)"""
    # Skip this test by default since it requires Docker/Dagger
    try:
<<<<<<< HEAD
        async with dagger.connection(dagger.Config(log_output=open(os.devnull, "w"))):
=======
        async with dagger.connection(dagger.Config(execute_timeout=900)):
>>>>>>> 3e4afaf7
            # Create FSM application
            fsm_application = FSMApplication(create_mock_fsm())

            # Call the method with an empty snapshot
            diff_result = await fsm_application.get_diff_with({})

            # Just check that we got a string result (might be empty or an error message)
            assert isinstance(diff_result, str)
    except Exception as e:
        pytest.skip(f"Dagger not available: {str(e)}")<|MERGE_RESOLUTION|>--- conflicted
+++ resolved
@@ -91,13 +91,8 @@
         "client/src/App.tsx": "function App() { return <div>Test App</div>; }",
         "server/index.js": "console.log('Server starting');"
     }
-<<<<<<< HEAD
-
-    async with dagger.connection(dagger.Config(log_output=open(os.devnull, "w"))):
-=======
     
     async with dagger.connection(dagger.Config(execute_timeout=900)):
->>>>>>> 3e4afaf7
         # Create FSM application with our test files
         fsm_application = FSMApplication(create_mock_fsm(fsm_files))
 
@@ -129,13 +124,8 @@
         "test_file.txt": "Hello, world!",
         "client/src/App.tsx": "function App() { return <div>Test App</div>; }"
     }
-<<<<<<< HEAD
-
-    async with dagger.connection(dagger.Config(log_output=open(os.devnull, "w"))):
-=======
     
     async with dagger.connection(dagger.Config(execute_timeout=900)):
->>>>>>> 3e4afaf7
         # Create FSM application with our test files
         fsm_application = FSMApplication(create_mock_fsm(test_files))
 
@@ -171,13 +161,8 @@
         "test_file.txt": "Hello, modified world!",
         "client/src/App.tsx": "function App() { return <div>Modified App</div>; }"
     }
-<<<<<<< HEAD
-
-    async with dagger.connection(dagger.Config(log_output=open(os.devnull, "w"))):
-=======
     
     async with dagger.connection(dagger.Config(execute_timeout=900)):
->>>>>>> 3e4afaf7
         # Create FSM application with our modified files
         fsm_application = FSMApplication(create_mock_fsm(fsm_files))
 
@@ -214,13 +199,8 @@
         "client/src/App.tsx": "function App() { return <div>New App</div>; }",
         "server/index.js": "console.log('Server starting');"
     }
-<<<<<<< HEAD
-
-    async with dagger.connection(dagger.Config(log_output=open(os.devnull, "w"))):
-=======
     
     async with dagger.connection(dagger.Config(execute_timeout=900)):
->>>>>>> 3e4afaf7
         # Create FSM application with our expanded files
         fsm_application = FSMApplication(create_mock_fsm(fsm_files))
 
@@ -262,11 +242,7 @@
         "client/src/App.tsx": "function App() { return <div>App</div>; }",
     }
 
-<<<<<<< HEAD
-    async with dagger.connection(dagger.Config(log_output=open(os.devnull, "w"))):
-=======
-    async with dagger.connection(dagger.Config(execute_timeout=900)):
->>>>>>> 3e4afaf7
+    async with dagger.connection(dagger.Config(execute_timeout=900)):
         # Create FSM application with our reduced files
         fsm_application = FSMApplication(create_mock_fsm(fsm_files))
 
@@ -296,11 +272,7 @@
     fsm_application = FSMApplication(create_mock_fsm())
 
     # Use a real Dagger connection but create conditions that will cause an error
-<<<<<<< HEAD
-    async with dagger.connection(dagger.Config(log_output=open(os.devnull, "w"))):
-=======
-    async with dagger.connection(dagger.Config(execute_timeout=900)):
->>>>>>> 3e4afaf7
+    async with dagger.connection(dagger.Config(execute_timeout=900)):
         # Call get_diff_with but cause an exception in the Workspace.diff method
         with patch.object(Workspace, 'diff', side_effect=Exception("Test diff error")):
             diff_result = await fsm_application.get_diff_with({})
@@ -315,11 +287,7 @@
     """Integration test with a real Dagger instance (requires Dagger to be available)"""
     # Skip this test by default since it requires Docker/Dagger
     try:
-<<<<<<< HEAD
-        async with dagger.connection(dagger.Config(log_output=open(os.devnull, "w"))):
-=======
         async with dagger.connection(dagger.Config(execute_timeout=900)):
->>>>>>> 3e4afaf7
             # Create FSM application
             fsm_application = FSMApplication(create_mock_fsm())
 
