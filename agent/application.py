--- conflicted
+++ resolved
@@ -451,13 +451,8 @@
         fsm_states = self.make_fsm_states(trace.id, trace.id)
         fsm = statemachine.StateMachine[FSMContext](fsm_states, fsm_context)
         logger.info("Initialized state machine, sending PROMPT event")
-<<<<<<< HEAD
-        await fsm.send(FsmEvent.PROMPT)
-        
-=======
         fsm.send(FsmEvent.PROMPT)
 
->>>>>>> 89ce6f95
         # Get effective state that takes errors into account
         effective_state = self.get_effective_state(fsm)
         logger.info(f"State machine finished at state: {effective_state}")
@@ -530,13 +525,8 @@
         fsm_states = self.make_fsm_states(trace.id, trace.id)
         fsm = statemachine.StateMachine[FSMContext](fsm_states, fsm_context)
         logger.info("Initialized state machine, sending CONFIRM event")
-<<<<<<< HEAD
-        await fsm.send(FsmEvent.CONFIRM)
-        
-=======
         fsm.send(FsmEvent.CONFIRM)
 
->>>>>>> 89ce6f95
         # Get effective state that takes errors into account
         effective_state = self.get_effective_state(fsm)
         logger.info(f"State machine finished at state: {effective_state}")
