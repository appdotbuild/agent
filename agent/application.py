from typing import TypedDict
import os
import jinja2
import concurrent.futures
from dataclasses import dataclass
from anthropic import AnthropicBedrock
from shutil import copytree, ignore_patterns
from compiler.core import Compiler
from tracing_client import TracingClient
from core.interpolator import Interpolator
from langfuse.decorators import langfuse_context, observe
from policies import common, handlers, typespec, drizzle, typescript, router, app_testcases, handler_tests, refine
from core import feature_flags

@dataclass
class TypespecOut:
    reasoning: str | None
    typespec_definitions: str | None
    llm_functions: list[str] | None
    error_output: str | None


@dataclass
class TypescriptOut:
    reasoning: str | None
    typescript_schema: str | None
    type_names: list[str] | None
    error_output: str | None

@dataclass
class GherkinOut:
    reasoning: str | None
    gherkin: str | None
    error_output: str | None

@dataclass
class DrizzleOut:
    reasoning: str | None
    drizzle_schema: str | None
    error_output: str | None


class RouterFunc(TypedDict):
    name: str
    description: str
    examples: list[str]


@dataclass
class RouterOut:
    functions: list[RouterFunc] | None
    error_output: str | None


@dataclass
class HandlerOut:
    handler: str | None
    error_output: str | None


@dataclass
class RefineOut:
    refined_description: str
    error_output: str | None


@dataclass
class ApplicationOut:
    refined_description: RefineOut
    typespec: TypespecOut
    drizzle: DrizzleOut
    router: RouterOut
    handlers: dict[str, HandlerOut]
    typescript_schema: TypescriptOut
    gherkin: GherkinOut
    application: dict[str, dict]
    trace_id: str


class Application:
    def __init__(self, client: AnthropicBedrock, compiler: Compiler, template_dir: str = "templates", output_dir: str = "app_output",
                 branch_factor: int = 2, max_depth: int = 4, max_workers: int = 5):
        self.client = TracingClient(client)
        self.compiler = compiler
        self.jinja_env = jinja2.Environment()
        self.template_dir = template_dir
        self.iteration = 0
        self.output_dir = os.path.join(output_dir, "generated")
        self._model = "anthropic.claude-3-5-sonnet-20241022-v2:0"
        self.BRANCH_FACTOR = branch_factor
        self.MAX_DEPTH = max_depth
        self.MAX_WORKERS = max_workers

    @observe(capture_output=False)
    def create_bot(self, application_description: str, bot_id: str | None = None):
        if bot_id is not None:
            langfuse_context.update_current_observation(metadata={"bot_id": bot_id})

        if feature_flags.refine_initial_prompt:
            print("Refining Initial Description...")
            app_prompt = self._refine_initial_prompt(application_description)
        else:
            print("Skipping Initial Description Refinement")
            app_prompt = RefineOut(application_description, None)

        print("Compiling TypeSpec...")
        typespec = self._make_typespec(app_prompt.refined_description)
        if typespec.error_output is not None:
            raise Exception(f"Failed to generate typespec: {typespec.error_output}")
        typespec_definitions = typespec.typespec_definitions
        llm_functions = typespec.llm_functions

        if feature_flags.gherkin:
            print("Compiling Gherkin Test Cases...")
            gherkin = self._make_testcases(typespec_definitions)
            if gherkin.error_output is not None:
                raise Exception(f"Failed to generate gherkin test cases: {gherkin.error_output}")
        else:
            gherkin = GherkinOut(None, None, None)

        print("Compiling Typescript Schema Definitions...")
        typescript_schema = self._make_typescript_schema(typespec_definitions)
        if typescript_schema.error_output is not None:
            raise Exception(f"Failed to generate typescript schema: {typescript_schema.error_output}")
        typescript_schema_definitions = typescript_schema.typescript_schema
        typescript_type_names = typescript_schema.type_names

        print("Compiling Drizzle...")
        drizzle = self._make_drizzle(typespec_definitions)
        if drizzle.error_output is not None:
            raise Exception(f"Failed to generate drizzle schema: {drizzle.error_output}")
        drizzle_schema = drizzle.drizzle_schema

        print("Generating Router...")
        router = self._make_router(typespec_definitions)
        if router.error_output is not None:
            raise Exception(f"Failed to generate router: {router.error_output}")

        if feature_flags.gherkin:
            print("Compiling Handler Tests...")
            handler_interfaces, handler_tests = self._make_handler_tests(llm_functions, typespec_definitions, gherkin.gherkin, typescript_schema_definitions, drizzle_schema)
        else:
            handler_tests = {}
            handler_interfaces = {}

        print("Compiling Handlers...")
        handlers = self._make_handlers(llm_functions, handler_interfaces, handler_tests, typespec_definitions, typescript_schema_definitions, drizzle_schema)

        langfuse_context.update_current_observation(
            output = {
                "refined_description": app_prompt.__dict__,
                "typespec": typespec.__dict__,
                "typescript_schema": typescript_schema.__dict__,
                "drizzle": drizzle.__dict__,
                "router": router.__dict__,
                "handlers": {k: v.__dict__ for k, v in handlers.items()},
                "handler_tests": {k: v.__dict__ for k, v in handler_tests.items()},
                "gherkin": gherkin.__dict__,
            },
            metadata = {
                "refined_description_ok": app_prompt.error_output is None,
                "typespec_ok": typespec.error_output is None,
                "typescript_schema_ok": typescript_schema.error_output is None,
                "drizzle_ok": drizzle.error_output is None,
                "router_ok": router.error_output is None,
                "all_handlers_ok": all(handler.error_output is None for handler in handlers.values()),
                "all_handler_tests_ok": all(handler_test.error_output is None for handler_test in handler_tests.values()),
                "gherkin_ok": gherkin.error_output is None,
            },
        )

        print("Generating Application...")
        application = self._make_application(typespec_definitions, typescript_schema_definitions, typescript_type_names, drizzle_schema, router.functions, handlers, handler_tests, gherkin.gherkin)
<<<<<<< HEAD
        return ApplicationOut(app_prompt, typespec, drizzle, router, handlers, typescript_schema, gherkin, application)
=======
        trace_id = langfuse_context.get_current_trace_id()
        return ApplicationOut(typespec, drizzle, router, handlers, typescript_schema, gherkin, application, trace_id)
>>>>>>> 34f47264

    def _make_application(self, typespec_definitions: str, typescript_schema: str, typescript_type_names: list[str], drizzle_schema: str, user_functions: list[dict], handlers: dict[str, HandlerOut], handler_tests: dict[str, HandlerOut], gherkin: str):
        self.iteration += 1
        self.generation_dir = os.path.join(self.output_dir, f"generation-{self.iteration}")

        copytree(self.template_dir, self.generation_dir, ignore=ignore_patterns('*.pyc', '__pycache__', 'node_modules'))

        with open(os.path.join(self.generation_dir, "tsp_schema", "main.tsp"), "a") as f:
            f.write("\n")
            f.write(typespec_definitions)


        with open(os.path.join(self.generation_dir, "tsp_schema", "main.tsp"), "a") as f:
            f.write("\n")
            f.write(typespec_definitions)

        with open(os.path.join(self.generation_dir, "app_schema/src/db/schema", "application.ts"), "a") as f:
            f.write("\n")
            f.write(drizzle_schema)

        with open(os.path.join(self.generation_dir, "app_schema/src/common", "schema.ts"), "a") as f:
            f.write(typescript_schema)

        interpolator = Interpolator(self.generation_dir)

        raw_handlers = {k: v.handler for k, v in handlers.items()}
        handler_tests = {k: v.handler_tests for k, v in handler_tests.items()}
        return interpolator.interpolate_all(raw_handlers, handler_tests, typescript_type_names, user_functions, gherkin)

    @observe(capture_input=False, capture_output=False)
    def _make_typescript_schema(self, typespec_definitions: str):
        content = self.jinja_env.from_string(typescript.PROMPT).render(typespec_definitions=typespec_definitions)
        message = {"role": "user", "content": content}
        with typescript.TypescriptTaskNode.platform(self.client, self.compiler, self.jinja_env):
            ts_data = typescript.TypescriptTaskNode.run([message])
            ts_root = typescript.TypescriptTaskNode(ts_data)
            ts_solution = common.bfs(ts_root, self.MAX_DEPTH, self.BRANCH_FACTOR, self.MAX_WORKERS)
        match ts_solution.data.output:
            case Exception() as e:
                return TypescriptOut(None, None, None, str(e))
            case output:
                return TypescriptOut(output.reasoning, output.typescript_schema, output.type_names, output.error_or_none)

    @observe(capture_input=False, capture_output=False)
    def _make_testcases(self, typespec_definitions: str):
        content = self.jinja_env.from_string(app_testcases.PROMPT).render(typespec_schema=typespec_definitions)
        message = {"role": "user", "content": content}
        with app_testcases.GherkinTaskNode.platform(self.client, self.compiler, self.jinja_env):
            tc_data = app_testcases.GherkinTaskNode.run([message])
            tc_root = app_testcases.GherkinTaskNode(tc_data)
            tc_solution = common.bfs(tc_root, self.MAX_DEPTH, self.BRANCH_FACTOR, self.MAX_WORKERS)
        match tc_solution.data.output:
            case Exception() as e:
                return GherkinOut(None, None, str(e))
            case output:
                return GherkinOut(output.reasoning, output.gherkin, output.error_or_none)

    @observe(capture_input=False, capture_output=False)
    def _make_typespec(self, application_description: str):
        BRANCH_FACTOR, MAX_DEPTH, MAX_WORKERS = 2, 4, 5

        content = self.jinja_env.from_string(typespec.PROMPT).render(application_description=application_description)
        message = {"role": "user", "content": content}
        with typespec.TypespecTaskNode.platform(self.client, self.compiler, self.jinja_env):
            tsp_data = typespec.TypespecTaskNode.run([message])
            tsp_root = typespec.TypespecTaskNode(tsp_data)
            tsp_solution = common.bfs(tsp_root, MAX_DEPTH, BRANCH_FACTOR, MAX_WORKERS)
        match tsp_solution.data.output:
            case Exception() as e:
                return TypespecOut(None, None, None, str(e))
            case output:
                return TypespecOut(output.reasoning, output.typespec_definitions, output.llm_functions, output.error_or_none)

    @observe(capture_input=False, capture_output=False)
    def _make_drizzle(self, typespec_definitions: str):
        content = self.jinja_env.from_string(drizzle.PROMPT).render(typespec_definitions=typespec_definitions)
        message = {"role": "user", "content": content}
        with drizzle.DrizzleTaskNode.platform(self.client, self.compiler, self.jinja_env):
            dzl_data = drizzle.DrizzleTaskNode.run([message])
            dzl_root = drizzle.DrizzleTaskNode(dzl_data)
            dzl_solution = common.bfs(dzl_root, self.MAX_DEPTH, self.BRANCH_FACTOR, self.MAX_WORKERS)
        match dzl_solution.data.output:
            case Exception() as e:
                return DrizzleOut(None, None, str(e))
            case output:
                return DrizzleOut(output.reasoning, output.drizzle_schema, output.error_or_none)

    @observe(capture_input=False, capture_output=False)
    def _make_router(self, typespec_definitions: str):
        content = self.jinja_env.from_string(router.PROMPT).render(typespec_definitions=typespec_definitions)
        message = {"role": "user", "content": content}
        with router.RouterTaskNode.platform(self.client, self.jinja_env):
            router_data = router.RouterTaskNode.run([message], typespec_definitions=typespec_definitions)
            router_root = router.RouterTaskNode(router_data)
            router_solution = common.bfs(router_root)
        match router_solution.data.output:
            case Exception() as e:
                return RouterOut(None, str(e))
            case output:
                return RouterOut(output.functions, None)

    @observe(capture_input=False, capture_output=False)
    def _make_handler(
        self,
        content: str,
        function_name: str,
        handler_interfaces: str,
        handler_tests: str,
        typespec_definitions: str,
        typescript_schema: str,
        drizzle_schema: str,
        *args,
        **kwargs,
    ) -> handlers.HandlerTaskNode:
        prompt_params = {
            "function_name": function_name,
            "handler_interfaces": handler_interfaces,
            "handler_tests": handler_tests,
            "typespec_schema": typespec_definitions,
            "typescript_schema": typescript_schema,
            "drizzle_schema": drizzle_schema,
        }
        message = {"role": "user", "content": content}
        output = handlers.HandlerTaskNode.run([message], **prompt_params)
        root_node = handlers.HandlerTaskNode(output)
        solution = common.bfs(root_node, self.MAX_DEPTH, self.BRANCH_FACTOR, self.MAX_WORKERS, **prompt_params)
        return solution

    @observe(capture_input=False, capture_output=False)
    def _make_handler_tests_and_interfaces(self, llm_functions: list[str], test_cases: str, typescript_schema: str, drizzle_schema: str):
        raise NotImplementedError("Not implemented")

    @observe(capture_input=False, capture_output=False)
    def _make_handler_tests(self, llm_functions: list[str], typespec_definitions: str, test_cases: str, typescript_schema: str, drizzle_schema: str):
        trace_id = langfuse_context.get_current_trace_id()
        observation_id = langfuse_context.get_current_observation_id()
        results: dict[str, HandlerOut] = {}
        with handlers.HandlerTaskNode.platform(self.client, self.compiler, self.jinja_env):
            with concurrent.futures.ThreadPoolExecutor(self.MAX_WORKERS) as executor:
                future_to_handler: dict[concurrent.futures.Future[handlers.HandlerTaskNode], str] = {}
                for function_name in llm_functions:

                    test_prompt_params = {
                        "function_name": function_name,
                        "typespec_schema": typespec_definitions,
                        "typescript_schema": typescript_schema,
                        "drizzle_schema": drizzle_schema,
                    }
                    content = self.jinja_env.from_string(handler_tests.PROMPT).render(**test_prompt_params)
                    future_to_handler[executor.submit(
                        self._make_handler_tests_and_interfaces,
                        content,
                        function_name,
                        test_cases,
                        typescript_schema,
                        drizzle_schema,
                        langfuse_parent_trace_id=trace_id,
                        langfuse_parent_observation_id=observation_id,
                    )] = function_name
                for future in concurrent.futures.as_completed(future_to_handler):
                    function_name, result = future_to_handler[future], future.result()
                    match result.data.output:
                        case Exception() as e:
                            results[function_name] = HandlerOut(None, str(e))
                        case output:
                            results[function_name] = HandlerOut(output.handler_tests, output.handler_interfaces, None)
        return results

    @observe(capture_input=False, capture_output=False)
    def _make_handlers(self, llm_functions: list[str], handler_interfaces: dict[str], handler_tests: dict[str], typespec_definitions: str, typescript_schema: str, drizzle_schema: str):
        trace_id = langfuse_context.get_current_trace_id()
        observation_id = langfuse_context.get_current_observation_id()
        results: dict[str, HandlerOut] = {}
        with handlers.HandlerTaskNode.platform(self.client, self.compiler, self.jinja_env):
            with concurrent.futures.ThreadPoolExecutor(self.MAX_WORKERS) as executor:
                future_to_handler: dict[concurrent.futures.Future[handlers.HandlerTaskNode], str] = {}
                for function_name in llm_functions:
                    handler_interface_set = handler_interfaces.get(function_name, None)
                    handler_test_suite = handler_tests.get(function_name, None)
                    handler_prompt_params = {
                        "function_name": function_name,
                        "handler_interfaces": handler_interface_set,
                        "handler_tests": handler_test_suite,
                        "typespec_schema": typespec_definitions,
                        "typescript_schema": typescript_schema,
                        "drizzle_schema": drizzle_schema,
                    }
                    content = self.jinja_env.from_string(handlers.PROMPT).render(**handler_prompt_params)
                    future_to_handler[executor.submit(
                        self._make_handler,
                        content,
                        function_name,
                        handler_interfaces,
                        handler_tests,
                        typespec_definitions,
                        typescript_schema,
                        drizzle_schema,
                        langfuse_parent_trace_id=trace_id,
                        langfuse_parent_observation_id=observation_id,
                    )] = function_name
                for future in concurrent.futures.as_completed(future_to_handler):
                    function_name, result = future_to_handler[future], future.result()
                    match result.data.output:
                        case Exception() as e:
                            results[function_name] = HandlerOut(None, str(e))
                        case output:
                            results[function_name] = HandlerOut(output.handler, None)
        return results

    @observe(capture_input=False, capture_output=False)
    def _refine_initial_prompt(self, initial_description: str):
        trace_id = langfuse_context.get_current_trace_id()
        observation_id = langfuse_context.get_current_observation_id()

        with refine.RefinementTaskNode.platform(self.client, self.jinja_env):
            refinement_data = refine.RefinementTaskNode.run([{"role": "user",
                "content": self.jinja_env.from_string(refine.PROMPT).render(application_description=initial_description)
            }],
            langfuse_parent_trace_id=trace_id, langfuse_parent_observation_id=observation_id)
            root_node = refine.RefinementTaskNode(refinement_data)
            solution = common.bfs(root_node, self.MAX_DEPTH, self.BRANCH_FACTOR, self.MAX_WORKERS)

        match solution.data.output:
            case Exception() as e:
                return RefineOut(initial_description, str(e))
            case output:
                return RefineOut(output.requirements, None)<|MERGE_RESOLUTION|>--- conflicted
+++ resolved
@@ -171,12 +171,8 @@
 
         print("Generating Application...")
         application = self._make_application(typespec_definitions, typescript_schema_definitions, typescript_type_names, drizzle_schema, router.functions, handlers, handler_tests, gherkin.gherkin)
-<<<<<<< HEAD
-        return ApplicationOut(app_prompt, typespec, drizzle, router, handlers, typescript_schema, gherkin, application)
-=======
         trace_id = langfuse_context.get_current_trace_id()
-        return ApplicationOut(typespec, drizzle, router, handlers, typescript_schema, gherkin, application, trace_id)
->>>>>>> 34f47264
+        return ApplicationOut(app_prompt, typespec, drizzle, router, handlers, typescript_schema, gherkin, application, trace_id)
 
     def _make_application(self, typespec_definitions: str, typescript_schema: str, typescript_type_names: list[str], drizzle_schema: str, user_functions: list[dict], handlers: dict[str, HandlerOut], handler_tests: dict[str, HandlerOut], gherkin: str):
         self.iteration += 1
