from typing import TypedDict
import os
import jinja2
import concurrent.futures
from dataclasses import dataclass
from anthropic import AnthropicBedrock
from shutil import copytree, ignore_patterns
from compiler.core import Compiler
from tracing_client import TracingClient
from core.interpolator import Interpolator
from langfuse.decorators import langfuse_context, observe
from policies import common, handlers, typespec, drizzle, typescript, router, app_testcases, handler_tests, refine
from core import feature_flags

@dataclass
class TypespecOut:
    reasoning: str | None
    typespec_definitions: str | None
    llm_functions: list[str] | None
    error_output: str | None

@dataclass
class TypescriptFunction:
    name: str
    argument_type: str
    argument_schema: str
    return_type: str

@dataclass
class TypescriptOut:
    reasoning: str | None
    typescript_schema: str | None
    functions: list[TypescriptFunction] | None
    error_output: str | None

@dataclass
class GherkinOut:
    reasoning: str | None
    gherkin: str | None
    error_output: str | None

@dataclass
class DrizzleOut:
    reasoning: str | None
    drizzle_schema: str | None
    error_output: str | None


class RouterFunc(TypedDict):
    name: str
    description: str
    examples: list[str]


@dataclass
class RouterOut:
    functions: list[RouterFunc] | None
    error_output: str | None


@dataclass
class HandlerTestsOut:
    name: str | None
    content: str | None
    error_output: str | None


@dataclass
class HandlerOut:
    name: str | None
    handler: str | None
    error_output: str | None


@dataclass
class RefineOut:
    refined_description: str
    error_output: str | None


@dataclass
class ApplicationOut:
    refined_description: RefineOut
    typespec: TypespecOut
    drizzle: DrizzleOut
    router: RouterOut
    handlers: dict[str, HandlerOut]
    typescript_schema: TypescriptOut
    gherkin: GherkinOut
    application: dict[str, dict]
    trace_id: str


class Application:
    def __init__(self, client: AnthropicBedrock, compiler: Compiler, template_dir: str = "templates", output_dir: str = "app_output",
                 branch_factor: int = 2, max_depth: int = 4, max_workers: int = 5):
        self.client = TracingClient(client)
        self.compiler = compiler
        self.jinja_env = jinja2.Environment()
        self.template_dir = template_dir
        self.iteration = 0
        self.output_dir = os.path.join(output_dir, "generated")
        self._model = "anthropic.claude-3-5-sonnet-20241022-v2:0"
        self.BRANCH_FACTOR = branch_factor
        self.MAX_DEPTH = max_depth
        self.MAX_WORKERS = max_workers

    @observe(capture_output=False)
    def create_bot(self, application_description: str, bot_id: str | None = None):
        if bot_id is not None:
            langfuse_context.update_current_observation(metadata={"bot_id": bot_id})

        if feature_flags.refine_initial_prompt:
            print("Refining Initial Description...")
            app_prompt = self._refine_initial_prompt(application_description)
        else:
            print("Skipping Initial Description Refinement")
            app_prompt = RefineOut(application_description, None)

        print("Compiling TypeSpec...")
        typespec = self._make_typespec(app_prompt.refined_description)
        if typespec.error_output is not None:
            raise Exception(f"Failed to generate typespec: {typespec.error_output}")
        typespec_definitions = typespec.typespec_definitions

        if feature_flags.gherkin:
            print("Compiling Gherkin Test Cases...")
            gherkin = self._make_testcases(typespec_definitions)
            if gherkin.error_output is not None:
                raise Exception(f"Failed to generate gherkin test cases: {gherkin.error_output}")
        else:
            gherkin = GherkinOut(None, None, None)

        print("Compiling Typescript Schema Definitions...")
        typescript_schema = self._make_typescript_schema(typespec_definitions)
        if typescript_schema.error_output is not None:
            raise Exception(f"Failed to generate typescript schema: {typescript_schema.error_output}")
        typescript_schema_definitions = typescript_schema.typescript_schema
        typescript_functions = typescript_schema.functions

        print("Compiling Drizzle...")
        drizzle = self._make_drizzle(typespec_definitions)
        if drizzle.error_output is not None:
            raise Exception(f"Failed to generate drizzle schema: {drizzle.error_output}")
        drizzle_schema = drizzle.drizzle_schema

        print("Generating Router...")
        router = self._make_router(typespec_definitions)
        if router.error_output is not None:
            raise Exception(f"Failed to generate router: {router.error_output}")

        if feature_flags.handler_tests:
            print("Compiling Handler Tests...")
<<<<<<< HEAD
            handler_tests = self._make_handler_tests(typescript_functions, typescript_schema_definitions, drizzle_schema)
            
        print("Compiling Handlers...")
        handlers = self._make_handlers(typescript_functions, handler_tests, typespec_definitions, typescript_schema_definitions, drizzle_schema)
        
=======
            handler_interfaces, handler_tests = self._make_handler_tests(llm_functions, typespec_definitions, gherkin.gherkin, typescript_schema_definitions, drizzle_schema)
        else:
            handler_tests = {}
            handler_interfaces = {}

        print("Compiling Handlers...")
        handlers = self._make_handlers(llm_functions, handler_interfaces, handler_tests, typespec_definitions, typescript_schema_definitions, drizzle_schema)

>>>>>>> d2b1aba5
        langfuse_context.update_current_observation(
            output = {
                "refined_description": app_prompt.__dict__,
                "typespec": typespec.__dict__,
                "typescript_schema": typescript_schema.__dict__,
                "drizzle": drizzle.__dict__,
                "router": router.__dict__,
                "handlers": {k: v.__dict__ for k, v in handlers.items()},
                "handler_tests": {k: v.__dict__ for k, v in handler_tests.items()},
                "gherkin": gherkin.__dict__,
            },
            metadata = {
                "refined_description_ok": app_prompt.error_output is None,
                "typespec_ok": typespec.error_output is None,
                "typescript_schema_ok": typescript_schema.error_output is None,
                "drizzle_ok": drizzle.error_output is None,
                "router_ok": router.error_output is None,
                "all_handlers_ok": all(handler.error_output is None for handler in handlers.values()),
                "all_handler_tests_ok": all(handler_test.error_output is None for handler_test in handler_tests.values()),
                "gherkin_ok": gherkin.error_output is None,
            },
        )

        print("Generating Application...")
<<<<<<< HEAD
        application = self._make_application(typespec_definitions, typescript_schema_definitions, drizzle_schema, router.functions, handlers, handler_tests, gherkin.gherkin, typescript_functions)
        return ApplicationOut(typespec, drizzle, router, handlers, typescript_schema, gherkin, application)
=======
        application = self._make_application(typespec_definitions, typescript_schema_definitions, typescript_type_names, drizzle_schema, router.functions, handlers, handler_tests, gherkin.gherkin)
        trace_id = langfuse_context.get_current_trace_id()
        return ApplicationOut(app_prompt, typespec, drizzle, router, handlers, typescript_schema, gherkin, application, trace_id)
>>>>>>> d2b1aba5

    def _make_application(self, typespec_definitions: str, typescript_schema: str, drizzle_schema: str, user_functions: list[dict], handlers: dict[str, HandlerOut], handler_tests: dict[str, HandlerOut], gherkin: str, typescript_functions: list[TypescriptFunction]):
        self.iteration += 1
        self.generation_dir = os.path.join(self.output_dir, f"generation-{self.iteration}")

        copytree(self.template_dir, self.generation_dir, ignore=ignore_patterns('*.pyc', '__pycache__', 'node_modules'))

        with open(os.path.join(self.generation_dir, "tsp_schema", "main.tsp"), "a") as f:
            f.write("\n")
            f.write(typespec_definitions)


        with open(os.path.join(self.generation_dir, "tsp_schema", "main.tsp"), "a") as f:
            f.write("\n")
            f.write(typespec_definitions)

        with open(os.path.join(self.generation_dir, "app_schema/src/db/schema", "application.ts"), "a") as f:
            f.write("\n")
            f.write(drizzle_schema)

        with open(os.path.join(self.generation_dir, "app_schema/src/common", "schema.ts"), "a") as f:
            f.write(typescript_schema)

        interpolator = Interpolator(self.generation_dir)

        fn_map = {f.name: f for f in typescript_functions}
        raw_handlers = {k: {
            "code": v.handler,
            "name": v.name,
            "argument_type": fn_map[k].argument_type,
            "argument_schema": fn_map[k].argument_schema,
            } for k, v in handlers.items()
        }
        return interpolator.interpolate_all(raw_handlers, handler_tests, user_functions, gherkin)

    @observe(capture_input=False, capture_output=False)
    def _make_typescript_schema(self, typespec_definitions: str):
        content = self.jinja_env.from_string(typescript.PROMPT).render(typespec_definitions=typespec_definitions)
        message = {"role": "user", "content": content}
        with typescript.TypescriptTaskNode.platform(self.client, self.compiler, self.jinja_env):
            ts_data = typescript.TypescriptTaskNode.run([message], init=True)
            ts_root = typescript.TypescriptTaskNode(ts_data)
            ts_solution = common.bfs(ts_root, self.MAX_DEPTH, self.BRANCH_FACTOR, self.MAX_WORKERS)
        match ts_solution.data.output:
            case Exception() as e:
                return TypescriptOut(None, None, None, str(e))
            case output:
                functions = [TypescriptFunction(name=f.name, argument_type=f.argument_type, argument_schema=f.argument_schema, return_type=f.return_type) for f in output.functions]
                return TypescriptOut(output.reasoning, output.typescript_schema, functions, output.error_or_none)

    @observe(capture_input=False, capture_output=False)
    def _make_testcases(self, typespec_definitions: str):
        content = self.jinja_env.from_string(app_testcases.PROMPT).render(typespec_schema=typespec_definitions)
        message = {"role": "user", "content": content}
        with app_testcases.GherkinTaskNode.platform(self.client, self.compiler, self.jinja_env):
            tc_data = app_testcases.GherkinTaskNode.run([message])
            tc_root = app_testcases.GherkinTaskNode(tc_data)
            tc_solution = common.bfs(tc_root, self.MAX_DEPTH, self.BRANCH_FACTOR, self.MAX_WORKERS)
        match tc_solution.data.output:
            case Exception() as e:
                return GherkinOut(None, None, str(e))
            case output:
                return GherkinOut(output.reasoning, output.gherkin, output.error_or_none)

    @observe(capture_input=False, capture_output=False)
    def _make_typespec(self, application_description: str):
        BRANCH_FACTOR, MAX_DEPTH, MAX_WORKERS = 2, 4, 5

        content = self.jinja_env.from_string(typespec.PROMPT).render(application_description=application_description)
        message = {"role": "user", "content": content}
        with typespec.TypespecTaskNode.platform(self.client, self.compiler, self.jinja_env):
            tsp_data = typespec.TypespecTaskNode.run([message], init=True)
            tsp_root = typespec.TypespecTaskNode(tsp_data)
            tsp_solution = common.bfs(tsp_root, MAX_DEPTH, BRANCH_FACTOR, MAX_WORKERS)
        match tsp_solution.data.output:
            case Exception() as e:
                return TypespecOut(None, None, None, str(e))
            case output:
                return TypespecOut(output.reasoning, output.typespec_definitions, output.llm_functions, output.error_or_none)

    @observe(capture_input=False, capture_output=False)
    def _make_drizzle(self, typespec_definitions: str):
        content = self.jinja_env.from_string(drizzle.PROMPT).render(typespec_definitions=typespec_definitions)
        message = {"role": "user", "content": content}
        with drizzle.DrizzleTaskNode.platform(self.client, self.compiler, self.jinja_env):
            dzl_data = drizzle.DrizzleTaskNode.run([message], init=True)
            dzl_root = drizzle.DrizzleTaskNode(dzl_data)
            dzl_solution = common.bfs(dzl_root, self.MAX_DEPTH, self.BRANCH_FACTOR, self.MAX_WORKERS)
        match dzl_solution.data.output:
            case Exception() as e:
                return DrizzleOut(None, None, str(e))
            case output:
                return DrizzleOut(output.reasoning, output.drizzle_schema, output.error_or_none)

    @observe(capture_input=False, capture_output=False)
    def _make_router(self, typespec_definitions: str):
        content = self.jinja_env.from_string(router.PROMPT).render(typespec_definitions=typespec_definitions)
        message = {"role": "user", "content": content}
        with router.RouterTaskNode.platform(self.client, self.jinja_env):
            router_data = router.RouterTaskNode.run([message], typespec_definitions=typespec_definitions, init=True)
            router_root = router.RouterTaskNode(router_data)
            router_solution = common.bfs(router_root)
        match router_solution.data.output:
            case Exception() as e:
                return RouterOut(None, str(e))
            case output:
                return RouterOut(output.functions, None)

    @observe(capture_input=False, capture_output=False)
    def _make_handler_test(
        self,
        content: str,
        function_name: str,
        typescript_schema: str,
        drizzle_schema: str,
        *args,
        **kwargs,
    ) -> handler_tests.HandlerTestTaskNode:
        prompt_params = {
            "function_name": function_name,
            "typescript_schema": typescript_schema,
            "drizzle_schema": drizzle_schema,
        }
        message = {"role": "user", "content": content}
<<<<<<< HEAD
        test_data = handler_tests.HandlerTestTaskNode.run([message], init=True, **prompt_params)
        test_root = handler_tests.HandlerTestTaskNode(test_data)
        test_solution = common.bfs(test_root, self.MAX_DEPTH, self.BRANCH_FACTOR, self.MAX_WORKERS, **prompt_params)
        return test_solution
    
=======
        output = handlers.HandlerTaskNode.run([message], **prompt_params)
        root_node = handlers.HandlerTaskNode(output)
        solution = common.bfs(root_node, self.MAX_DEPTH, self.BRANCH_FACTOR, self.MAX_WORKERS, **prompt_params)
        return solution

>>>>>>> d2b1aba5
    @observe(capture_input=False, capture_output=False)
    def _make_handler_tests(
        self,
        llm_functions: list[typescript.FunctionDeclaration],
        typescript_schema: str,
        drizzle_schema: str,
    ) -> dict[str, HandlerTestsOut]:
        trace_id = langfuse_context.get_current_trace_id()
        observation_id = langfuse_context.get_current_observation_id()
        render_tpl = self.jinja_env.from_string(handler_tests.HANDLER_TEST_TPL)
        results: dict[str, HandlerTestsOut] = {}
        with handler_tests.HandlerTestTaskNode.platform(self.client, self.compiler, self.jinja_env):
            with concurrent.futures.ThreadPoolExecutor(self.MAX_WORKERS) as executor:
                future_to_handler: dict[concurrent.futures.Future[handler_tests.HandlerTestTaskNode], str] = {}
                for function in llm_functions:
                    test_prompt_params = {
                        "function_name": function.name,
                        "typescript_schema": typescript_schema,
                        "drizzle_schema": drizzle_schema,
                    }
                    content = self.jinja_env.from_string(handler_tests.PROMPT).render(**test_prompt_params)
                    future_to_handler[executor.submit(
                        self._make_handler_test,
                        content,
                        function.name,
                        typescript_schema,
                        drizzle_schema,
                        langfuse_parent_trace_id=trace_id,
                        langfuse_parent_observation_id=observation_id,
                    )] = function.name
                for future in concurrent.futures.as_completed(future_to_handler):
                    function_name, result = future_to_handler[future], future.result()
                    match result.data.output:
                        case Exception() as e:
                            results[function_name] = HandlerTestsOut(None, None, str(e))
                        case output:
                            content = render_tpl.render(
                                handler_name=function_name,
                                handler_function_import=f'import {{ handle as {function_name} }} from "../../handlers/{function_name}.ts";',
                                imports=output.imports,
                                tests=output.tests,
                            )
                            results[function_name] = HandlerTestsOut(function_name, content, None)
        return results

    @observe(capture_input=False, capture_output=False)
    def _make_handler(
        self,
        content: str,
        function_name: str,
        argument_type: str,
        argument_schema: str,
        typespec_definitions: str,
        typescript_schema: str,
        drizzle_schema: str,
        test_suite: str | None,
        *args,
        **kwargs,
    ) -> handlers.HandlerTaskNode:
        prompt_params = {
            "function_name": function_name,
            "argument_type": argument_type,
            "argument_schema": argument_schema,
            "typespec_schema": typespec_definitions,
            "typescript_schema": typescript_schema,
            "drizzle_schema": drizzle_schema,
            "test_suite": test_suite,
        }
        message = {"role": "user", "content": content}
        output = handlers.HandlerTaskNode.run([message], init=True, **prompt_params)
        root_node = handlers.HandlerTaskNode(output)
        solution = common.bfs(root_node, self.MAX_DEPTH, self.BRANCH_FACTOR, self.MAX_WORKERS, **prompt_params)
        return solution
    
    @observe(capture_input=False, capture_output=False)
    def _make_handlers(self, llm_functions: list[typescript.FunctionDeclaration], handler_tests: dict[str, HandlerTestsOut], typespec_definitions: str, typescript_schema: str, drizzle_schema: str):
        trace_id = langfuse_context.get_current_trace_id()
        observation_id = langfuse_context.get_current_observation_id()
        results: dict[str, HandlerOut] = {}
        with handlers.HandlerTaskNode.platform(self.client, self.compiler, self.jinja_env):
            with concurrent.futures.ThreadPoolExecutor(self.MAX_WORKERS) as executor:
                future_to_handler: dict[concurrent.futures.Future[handlers.HandlerTaskNode], str] = {}
                for function in llm_functions:
                    match handler_tests.get(function.name):
                        case HandlerTestsOut(_, test_content, None) if test_content is not None:
                            test_suite = test_content
                        case _:
                            test_suite = None
                    handler_prompt_params = {
                        "function_name": function.name,
                        "argument_type": function.argument_type,
                        "argument_schema": function.argument_schema,
                        "typespec_schema": typespec_definitions,
                        "typescript_schema": typescript_schema,
                        "drizzle_schema": drizzle_schema,
                        "test_suite": test_suite,
                    }
                    content = self.jinja_env.from_string(handlers.PROMPT).render(**handler_prompt_params)
                    future_to_handler[executor.submit(
                        self._make_handler,
                        content,
                        function.name,
                        function.argument_type,
                        function.argument_schema,
                        typespec_definitions,
                        typescript_schema,
                        drizzle_schema,
                        test_suite,
                        langfuse_parent_trace_id=trace_id,
                        langfuse_parent_observation_id=observation_id,
                    )] = function.name
                for future in concurrent.futures.as_completed(future_to_handler):
                    function_name, result = future_to_handler[future], future.result()
                    match result.data.output:
                        case Exception() as e:
                            results[function_name] = HandlerOut(None, None, str(e))
                        case output:
<<<<<<< HEAD
                            results[function_name] = HandlerOut(output.name, output.handler, None)
        return results
=======
                            results[function_name] = HandlerOut(output.handler, None)
        return results

    @observe(capture_input=False, capture_output=False)
    def _refine_initial_prompt(self, initial_description: str):
        trace_id = langfuse_context.get_current_trace_id()
        observation_id = langfuse_context.get_current_observation_id()

        with refine.RefinementTaskNode.platform(self.client, self.jinja_env):
            refinement_data = refine.RefinementTaskNode.run([{"role": "user",
                "content": self.jinja_env.from_string(refine.PROMPT).render(application_description=initial_description)
            }])
            match refinement_data.output:
                case Exception() as e:
                    return RefineOut(initial_description, str(e))
                case output:
                    return RefineOut(output.requirements, output.error_or_none)
>>>>>>> d2b1aba5
<|MERGE_RESOLUTION|>--- conflicted
+++ resolved
@@ -151,22 +151,11 @@
 
         if feature_flags.handler_tests:
             print("Compiling Handler Tests...")
-<<<<<<< HEAD
             handler_tests = self._make_handler_tests(typescript_functions, typescript_schema_definitions, drizzle_schema)
             
         print("Compiling Handlers...")
         handlers = self._make_handlers(typescript_functions, handler_tests, typespec_definitions, typescript_schema_definitions, drizzle_schema)
         
-=======
-            handler_interfaces, handler_tests = self._make_handler_tests(llm_functions, typespec_definitions, gherkin.gherkin, typescript_schema_definitions, drizzle_schema)
-        else:
-            handler_tests = {}
-            handler_interfaces = {}
-
-        print("Compiling Handlers...")
-        handlers = self._make_handlers(llm_functions, handler_interfaces, handler_tests, typespec_definitions, typescript_schema_definitions, drizzle_schema)
-
->>>>>>> d2b1aba5
         langfuse_context.update_current_observation(
             output = {
                 "refined_description": app_prompt.__dict__,
@@ -191,14 +180,9 @@
         )
 
         print("Generating Application...")
-<<<<<<< HEAD
         application = self._make_application(typespec_definitions, typescript_schema_definitions, drizzle_schema, router.functions, handlers, handler_tests, gherkin.gherkin, typescript_functions)
-        return ApplicationOut(typespec, drizzle, router, handlers, typescript_schema, gherkin, application)
-=======
-        application = self._make_application(typespec_definitions, typescript_schema_definitions, typescript_type_names, drizzle_schema, router.functions, handlers, handler_tests, gherkin.gherkin)
         trace_id = langfuse_context.get_current_trace_id()
         return ApplicationOut(app_prompt, typespec, drizzle, router, handlers, typescript_schema, gherkin, application, trace_id)
->>>>>>> d2b1aba5
 
     def _make_application(self, typespec_definitions: str, typescript_schema: str, drizzle_schema: str, user_functions: list[dict], handlers: dict[str, HandlerOut], handler_tests: dict[str, HandlerOut], gherkin: str, typescript_functions: list[TypescriptFunction]):
         self.iteration += 1
@@ -323,19 +307,11 @@
             "drizzle_schema": drizzle_schema,
         }
         message = {"role": "user", "content": content}
-<<<<<<< HEAD
         test_data = handler_tests.HandlerTestTaskNode.run([message], init=True, **prompt_params)
         test_root = handler_tests.HandlerTestTaskNode(test_data)
         test_solution = common.bfs(test_root, self.MAX_DEPTH, self.BRANCH_FACTOR, self.MAX_WORKERS, **prompt_params)
         return test_solution
     
-=======
-        output = handlers.HandlerTaskNode.run([message], **prompt_params)
-        root_node = handlers.HandlerTaskNode(output)
-        solution = common.bfs(root_node, self.MAX_DEPTH, self.BRANCH_FACTOR, self.MAX_WORKERS, **prompt_params)
-        return solution
-
->>>>>>> d2b1aba5
     @observe(capture_input=False, capture_output=False)
     def _make_handler_tests(
         self,
@@ -453,11 +429,7 @@
                         case Exception() as e:
                             results[function_name] = HandlerOut(None, None, str(e))
                         case output:
-<<<<<<< HEAD
                             results[function_name] = HandlerOut(output.name, output.handler, None)
-        return results
-=======
-                            results[function_name] = HandlerOut(output.handler, None)
         return results
 
     @observe(capture_input=False, capture_output=False)
@@ -473,5 +445,4 @@
                 case Exception() as e:
                     return RefineOut(initial_description, str(e))
                 case output:
-                    return RefineOut(output.requirements, output.error_or_none)
->>>>>>> d2b1aba5
+                    return RefineOut(output.requirements, output.error_or_none)