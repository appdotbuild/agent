from typing import Union, TypeVar, Dict, Any, Optional, List, cast, Literal, Protocol
from anthropic.types import MessageParam, TextBlock, Message
from anthropic import AnthropicBedrock, Anthropic
import json
import hashlib
import os
import logging
from pathlib import Path
from google import genai
from google.genai import types as genai_types

logger = logging.getLogger(__name__)

CacheMode = Literal["off", "record", "replay"]


class LLMClient:
    """Base client class with caching and other common functionality."""
    def __init__(self,
                 backend: Literal["bedrock", "anthropic", "gemini"],
                 model_name: str,
                 cache_mode: CacheMode = "off",
                 cache_path: str = "llm_cache.json",
                 client_params: dict = {}):
        self.backend = backend
        self.short_model_name = model_name
        self.cache_mode = cache_mode
        self.cache_path = cache_path
        self._client_params = client_params or {}
        self._cache = self._load_cache() if cache_mode == "replay" else {}
        self._client = None  # Subclasses must initialize this
        self.model_name = None  # Subclasses should set this based on model mappings

        match self.cache_mode:
            case "replay":
                # Check if we have a cache file
                if not Path(self.cache_path).exists():
                    raise ValueError("Cache file not found, cannot run in replay mode")
            case "record":
                # clean up the cache file
                if Path(self.cache_path).exists():
                    Path(self.cache_path).unlink()

    def _load_cache(self) -> Dict[str, Any]:
        """Load cache from file if it exists, otherwise return empty dict."""
        cache_file = Path(self.cache_path)

        if cache_file.exists():
            try:
                with cache_file.open("r") as f:
                    return json.load(f)
            except Exception:
                logger.exception("failed to load cache file")
                return {}
        return {}

    def _save_cache(self) -> None:
        """Save cache to file."""
        cache_file = Path(self.cache_path)
        cache_file.parent.mkdir(parents=True, exist_ok=True)
        with cache_file.open("w") as f:
            json.dump(self._cache, f, indent=2)

    def _get_cache_key(self, *args, **kwargs) -> str:
        """Generate a consistent cache key from request parameters."""
        # Convert objects to dictionaries and sort recursively for consistent ordering
        def normalize(obj):
            match obj:
                case list() | tuple():
                    return [normalize(item) for item in obj]
                case dict():
                    return {k: normalize(v) for k, v in sorted(obj.items())}
                case _ if hasattr(obj, "to_dict") and callable(getattr(obj, "to_dict")):
                    return normalize(obj.to_dict())
                case _:
                    return obj

        kwargs = {k: v for k, v in kwargs.items()}  # Make a copy
        kwargs.update({f"arg_{i}": arg for i, arg in enumerate(args)})
        normalized_kwargs = normalize(kwargs)
        key_str = json.dumps(normalized_kwargs, sort_keys=True)
        return hashlib.md5(key_str.encode()).hexdigest()

    def __getattr__(self, name):
        if self._client is None:
            raise ValueError("Client not initialized")
        return getattr(self._client, name)


class AnthropicClient(LLMClient):
    def __init__(self,
                 backend: Literal["bedrock", "anthropic"] = "bedrock",
                 model_name: Literal["sonnet", "haiku"] = "sonnet",
                 cache_mode: CacheMode = "off",
                 cache_path: str = "anthropic_cache.json",
                 client_params: dict = {}):
        super().__init__(backend, model_name, cache_mode, cache_path, client_params=client_params)

        match backend:
            case "bedrock":
                self._client = AnthropicBedrock(**(client_params or {}))
            case "anthropic":
                self._client = Anthropic(**(client_params or {}))
            case _:
                raise ValueError(f"Unknown backend: {backend}")

        self.models_map = {
            "sonnet": {
                "bedrock": "us.anthropic.claude-3-7-sonnet-20250219-v1:0",
                "anthropic": "claude-3-7-sonnet-20250219"
            },
            "haiku": {
                "bedrock": "us.anthropic.claude-3-5-haiku-20241022-v1:0",
                "anthropic": "claude-3-5-haiku-20241022"
            },
        }

        self.model_name = self.models_map[self.short_model_name][self.backend]

    @property
    def messages(self):
        """Access the messages property but with our customized create method."""
        original_messages = self._client.messages
        original_create = original_messages.create

        # Replace the create method with one that automatically uses our model
        # and adds caching support
        def create_with_model_and_cache(*args, **kwargs):
            model_id = self.models_map[self.short_model_name][self.backend]
            if 'model' not in kwargs:
                kwargs['model'] = model_id

            # Handle different cache modes
            match self.cache_mode:
                case "off":
                    return original_create(*args, **kwargs)
                case "replay":
                    cache_key = self._get_cache_key(*args, **kwargs)
                    if cache_key in self._cache:
                        logger.info(f"Cache hit: {cache_key}")
                        cached_response = self._cache[cache_key]

                        # Check if we need to reconstruct an object
                        if isinstance(cached_response, dict) and "type" in cached_response:
                            # This is likely a serialized Anthropic response
                            try:
                                # Try to reconstruct the Message object
                                if cached_response.get("type") == "message":
                                    return Message.model_validate(cached_response)
                            except (ImportError, ValueError):
                                logger.warning("failed to reconstruct response object, returning raw cache")
                        return cached_response
                    else:
                        raise ValueError(
                            "No cached response found for this request in replay mode. "
                            "Run in record mode first to populate the cache."
                        )
                case "record":
                    response = original_create(*args, **kwargs)
                    cache_key = self._get_cache_key(**kwargs)
                    logger.info(f"Caching response with key: {cache_key}")
                    serialized_response = response.to_dict()
                    self._cache[cache_key] = serialized_response
                    self._save_cache()
                    return response
                case _:
                    return original_create(*args, **kwargs)

        original_messages.create = create_with_model_and_cache
        return original_messages


class GeminiClient(LLMClient):
    def __init__(self,
                 model_name: Literal["gemini-2.5-pro", "gemini-2.0-flash", "gemini-2.0-flash-thinking", "gemma-3-27b-it"] = "gemini-2.5-pro",
                 cache_mode: CacheMode = "off",
                 cache_path: str = "gemini_cache.json",
                 api_key: str | None = None,
                 client_params: dict = {}
                 ):
        super().__init__("gemini", model_name, cache_mode, cache_path, client_params=client_params)

        # Initialize the Gemini client
        self._api_key = api_key or os.environ.get("GEMINI_API_KEY")
        if not self._api_key:
            raise ValueError("GEMINI_API_KEY environment variable or api_key parameter is required")

        self._client = genai.Client(api_key=self._api_key, **(client_params or {}))

        # Map friendly model names to actual model identifiers
        self.models_map = {
            "gemini-2.5-pro": "gemini-2.5-pro-exp-03-25",  # Using the experimental version from example
            "gemini-2.0-flash": "gemini-2.0-flash",
            "gemini-2.0-flash-thinking": "gemini-2.0-flash-thinking-exp-01-21"
        }

        # Set the model name based on the mapping
        if self.short_model_name in self.models_map:
            self.model_name = self.models_map[self.short_model_name]
        else:
            # If not in mapping, assume it's a direct model identifier
            self.model_name = self.short_model_name

    @property
    def messages(self):
        """Provide a compatible messages API like Anthropic's client."""
        # Create a mock messages object with a create method
        class Messages:
            def __init__(self, client, model_name, cache_mode, cache_path, cache, get_cache_key, save_cache):
                self.client = client
                self.model_name = model_name
                self.cache_mode = cache_mode
                self.cache_path = cache_path
                self._cache = cache
                self._get_cache_key = get_cache_key
                self._save_cache = save_cache

            def create(self, **kwargs):
                # Extract parameters
                messages = kwargs.get("messages", [])
                model = kwargs.get("model", self.model_name)
                max_tokens = kwargs.get("max_tokens", 1024)
                temperature = kwargs.get("temperature", 1.0)

                # Handle caching
                if self.cache_mode == "replay":
                    cache_key = self._get_cache_key(**kwargs)
                    if cache_key in self._cache:
                        logger.info(f"Cache hit: {cache_key}")
                        return self._cache[cache_key]
                    else:
                        raise ValueError(
                            "No cached response found for this request in replay mode. "
                            "Run in record mode first to populate the cache."
                        )

                # Convert messages to Gemini format
                gemini_contents = []
                for message in messages:
                    role = message.get("role", "user")
                    # Map Anthropic roles to Gemini roles
                    gemini_role = "model" if role == "assistant" else "user"

                    # Handle different content formats
                    content = message.get("content", "")
                    if isinstance(content, str):
                        parts = [genai_types.Part.from_text(text=content)]
                    else:
                        # Extract text from the content blocks
                        text_parts = []
                        for block in content:
                            if isinstance(block, dict) and block.get("type") == "text":
                                text_parts.append(block.get("text", ""))
                            elif hasattr(block, "text"):
                                text_parts.append(block.text)
                        parts = [genai_types.Part.from_text(text=" ".join(text_parts))]

                    gemini_contents.append(genai_types.Content(role=gemini_role, parts=parts))

                # Create the generation config
                config = genai_types.GenerateContentConfig(
                    max_output_tokens=max_tokens,
                    temperature=temperature,
                    response_mime_type="text/plain",
                )

                # Call the Gemini API
                response = self.client.models.generate_content(
                    model=model,
                    contents=gemini_contents,
                    config=config,
                )

                # Convert the response to a format similar to Anthropic's
                anthropic_response = {
                    "id": f"gemini-{hashlib.md5(str(response).encode()).hexdigest()}",
                    "type": "message",
                    "role": "assistant",
                    "content": [{"type": "text", "text": response.text}],
                    "model": model,
                    "stop_reason": "end_turn",
                    "usage": {
                        "input_tokens": 0,  # Gemini doesn't provide these counts directly
                        "output_tokens": 0
                    }
                }

                # Handle recording mode
                if self.cache_mode == "record":
                    cache_key = self._get_cache_key(**kwargs)
                    logger.info(f"Caching response with key: {cache_key}")
                    self._cache[cache_key] = anthropic_response
                    self._save_cache()

                return Message.model_validate(anthropic_response)

        return Messages(
            self._client,
            self.model_name,
            self.cache_mode,
            self.cache_path,
            self._cache,
            self._get_cache_key,
            self._save_cache
        )


def get_sync_client(
    backend: Literal["bedrock", "anthropic", "gemini"] = "bedrock",
    model_name: Literal["sonnet", "haiku", "gemini-2.5-pro", "gemini-2.0-flash", "gemini-2.0-flash-thinking", "gemma-3-27b-it"] = "sonnet",
    cache_mode: CacheMode = "off",
    cache_path: str = os.path.join(os.path.dirname(__file__), "../../anthropic_cache.json"),
<<<<<<< HEAD
    api_key: str | None = None
) -> LLMClient:
    match backend:
        case "bedrock" | "anthropic":
            return AnthropicClient(
                backend=backend,
                model_name=model_name,
                cache_mode=cache_mode,
                cache_path=cache_path
            )
        case "gemini":
            gemini_cache_path = os.path.join(os.path.dirname(cache_path), "gemini_cache.json")
            return GeminiClient(
                model_name=model_name,
                cache_mode=cache_mode,
                cache_path=gemini_cache_path,
                api_key=api_key
            )
        case _:
            raise ValueError(f"Unknown backend: {backend}")
=======
    api_key: str | None = None,
    client_params: dict = None
) -> Union[AnthropicClient, GeminiClient]:
    if backend in ["bedrock", "anthropic"]:
        return AnthropicClient(
            backend=backend,
            model_name=model_name,
            cache_mode=cache_mode,
            cache_path=cache_path,
            client_params=client_params
        )
    elif backend == "gemini":
        gemini_cache_path = os.path.join(os.path.dirname(cache_path), "gemini_cache.json")
        return GeminiClient(
            model_name=model_name,
            cache_mode=cache_mode,
            cache_path=gemini_cache_path,
            api_key=api_key,
            client_params=client_params
        )
    else:
        raise ValueError(f"Unknown backend: {backend}")
>>>>>>> a82d8f0c


def pop_first_text(message: MessageParam):
    if isinstance(message["content"], str):
        return message["content"]
    for block in message["content"]:
        if isinstance(block, TextBlock):
            return block.text
    return None<|MERGE_RESOLUTION|>--- conflicted
+++ resolved
@@ -310,8 +310,8 @@
     model_name: Literal["sonnet", "haiku", "gemini-2.5-pro", "gemini-2.0-flash", "gemini-2.0-flash-thinking", "gemma-3-27b-it"] = "sonnet",
     cache_mode: CacheMode = "off",
     cache_path: str = os.path.join(os.path.dirname(__file__), "../../anthropic_cache.json"),
-<<<<<<< HEAD
-    api_key: str | None = None
+    api_key: str | None = None,
+    client_params: dict = None
 ) -> LLMClient:
     match backend:
         case "bedrock" | "anthropic":
@@ -319,7 +319,8 @@
                 backend=backend,
                 model_name=model_name,
                 cache_mode=cache_mode,
-                cache_path=cache_path
+                cache_path=cache_path,
+                client_params=client_params
             )
         case "gemini":
             gemini_cache_path = os.path.join(os.path.dirname(cache_path), "gemini_cache.json")
@@ -327,34 +328,11 @@
                 model_name=model_name,
                 cache_mode=cache_mode,
                 cache_path=gemini_cache_path,
-                api_key=api_key
+                api_key=api_key,
+                client_params=client_params
             )
         case _:
             raise ValueError(f"Unknown backend: {backend}")
-=======
-    api_key: str | None = None,
-    client_params: dict = None
-) -> Union[AnthropicClient, GeminiClient]:
-    if backend in ["bedrock", "anthropic"]:
-        return AnthropicClient(
-            backend=backend,
-            model_name=model_name,
-            cache_mode=cache_mode,
-            cache_path=cache_path,
-            client_params=client_params
-        )
-    elif backend == "gemini":
-        gemini_cache_path = os.path.join(os.path.dirname(cache_path), "gemini_cache.json")
-        return GeminiClient(
-            model_name=model_name,
-            cache_mode=cache_mode,
-            cache_path=gemini_cache_path,
-            api_key=api_key,
-            client_params=client_params
-        )
-    else:
-        raise ValueError(f"Unknown backend: {backend}")
->>>>>>> a82d8f0c
 
 
 def pop_first_text(message: MessageParam):
