[project]
name = "neon-fullstack-agent"
version = "0.1.0"
description = "Opinionated Tanstack codegen agent."
readme = "README.md"
requires-python = ">=3.12"
dependencies = [
    "aiohttp>=3.11.16",
    "anthropic[bedrock]>=0.49.0",
    "anyio>=4.9.0",
    "coloredlogs>=15.0.1",
    "dagger-io>=0.17.1",
    "fastapi>=0.115.12",
    "fire>=0.7.0",
    "jinja2>=3.1.6",
    "sentry-sdk>=2.25.1",
    "uvicorn==0.34.0",
    "watchtower>=3.4.0",
]

[dependency-groups]
dev = [
    "pdbpp>=0.10.3",
<<<<<<< HEAD
=======
    "pytest>=8.3.5",
>>>>>>> c180e9ea
    "ruff>=0.11.4",
]
google = [
    "google-genai>=1.7.0",
]
openai = [
    "openai>=1.68.2",
]<|MERGE_RESOLUTION|>--- conflicted
+++ resolved
@@ -5,7 +5,6 @@
 readme = "README.md"
 requires-python = ">=3.12"
 dependencies = [
-    "aiohttp>=3.11.16",
     "anthropic[bedrock]>=0.49.0",
     "anyio>=4.9.0",
     "coloredlogs>=15.0.1",
@@ -21,10 +20,7 @@
 [dependency-groups]
 dev = [
     "pdbpp>=0.10.3",
-<<<<<<< HEAD
-=======
     "pytest>=8.3.5",
->>>>>>> c180e9ea
     "ruff>=0.11.4",
 ]
 google = [
