--- conflicted
+++ resolved
@@ -20,10 +20,7 @@
 [dependency-groups]
 dev = [
     "pdbpp>=0.10.3",
-<<<<<<< HEAD
-=======
     "pytest>=8.3.5",
->>>>>>> 0d798b3e
     "ruff>=0.11.4",
 ]
 google = [
